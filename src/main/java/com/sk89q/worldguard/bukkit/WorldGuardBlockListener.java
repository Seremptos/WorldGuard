// $Id$
/*
 * WorldGuard
 * Copyright (C) 2010 sk89q <http://www.sk89q.com>
 *
 * This program is free software: you can redistribute it and/or modify
 * it under the terms of the GNU General Public License as published by
 * the Free Software Foundation, either version 3 of the License, or
 * (at your option) any later version.
 *
 * This program is distributed in the hope that it will be useful,
 * but WITHOUT ANY WARRANTY; without even the implied warranty of
 * MERCHANTABILITY or FITNESS FOR A PARTICULAR PURPOSE. See the
 * GNU General Public License for more details.
 *
 * You should have received a copy of the GNU General Public License
 * along with this program. If not, see <http://www.gnu.org/licenses/>.
 */
package com.sk89q.worldguard.bukkit;

import com.sk89q.worldguard.protection.flags.DefaultFlag;
import com.sk89q.worldguard.protection.managers.RegionManager;
import org.bukkit.event.Event.Priority;
import org.bukkit.event.Event;
import org.bukkit.plugin.PluginManager;
import org.bukkit.block.Block;
import org.bukkit.ChatColor;
import org.bukkit.Material;
import org.bukkit.entity.Player;
import org.bukkit.World;
import org.bukkit.event.block.*;
import org.bukkit.event.block.BlockIgniteEvent.IgniteCause;
import org.bukkit.inventory.ItemStack;
import com.sk89q.worldedit.Vector;
import com.sk89q.worldguard.LocalPlayer;
import com.sk89q.worldguard.blacklist.events.*;
import com.sk89q.worldguard.protection.ApplicableRegionSet;
import static com.sk89q.worldguard.bukkit.BukkitUtil.*;
import static com.sk89q.worldguard.bukkit.SpongeUtil.*;

/**
 * The listener for block events.
 * 
 * @author sk89q
 */
public class WorldGuardBlockListener extends BlockListener {

    private WorldGuardPlugin plugin;

    /**
     * Construct the object.
     * 
     * @param plugin
     */
    public WorldGuardBlockListener(WorldGuardPlugin plugin) {
        this.plugin = plugin;
    }

    /**
     * Register events.
     */
    public void registerEvents() {
        PluginManager pm = plugin.getServer().getPluginManager();

        pm.registerEvent(Event.Type.BLOCK_DAMAGE, this, Priority.High, plugin);
        pm.registerEvent(Event.Type.BLOCK_BREAK, this, Priority.High, plugin);
        pm.registerEvent(Event.Type.BLOCK_FROMTO, this, Priority.Normal, plugin);
        pm.registerEvent(Event.Type.BLOCK_IGNITE, this, Priority.High, plugin);
        pm.registerEvent(Event.Type.BLOCK_PHYSICS, this, Priority.Normal, plugin);
        pm.registerEvent(Event.Type.BLOCK_PLACE, this, Priority.High, plugin);
        pm.registerEvent(Event.Type.BLOCK_BURN, this, Priority.High, plugin);
        pm.registerEvent(Event.Type.SIGN_CHANGE, this, Priority.High, plugin);
        pm.registerEvent(Event.Type.REDSTONE_CHANGE, this, Priority.High, plugin);
        pm.registerEvent(Event.Type.SNOW_FORM, this, Priority.High, plugin);
        pm.registerEvent(Event.Type.LEAVES_DECAY, this, Priority.High, plugin);
    }
    
    /**
     * Get the world configuration given a world.
     * 
     * @param world
     * @return
     */
    protected WorldConfiguration getWorldConfig(World world) {
        return plugin.getGlobalStateManager().get(world);
    }
    
    /**
     * Get the world configuration given a player.
     * 
     * @param player
     * @return
     */
    protected WorldConfiguration getWorldConfig(Player player) {
        return plugin.getGlobalStateManager().get(player.getWorld());
    }
    
    /**
     * Called when a block is damaged.
     */
    @Override
    public void onBlockDamage(BlockDamageEvent event) {
        if (event.isCancelled()) {
            return;
        }

        Player player = event.getPlayer();
        Block blockDamaged = event.getBlock();

        // Cake are damaged and not broken when they are eaten, so we must
        // handle them a bit separately
        if (blockDamaged.getType() == Material.CAKE_BLOCK) {
            if (!plugin.getGlobalRegionManager().canBuild(player, blockDamaged)) {
                player.sendMessage(ChatColor.DARK_RED + "You're not invited to this tea party!");
                event.setCancelled(true);
                return;
            }
        }
    }
    
    /**
     * Called when a block is broken.
     */
    @Override
    public void onBlockBreak(BlockBreakEvent event) {
        if (event.isCancelled()) {
            return;
        }

        Player player = event.getPlayer();
        WorldConfiguration wcfg = getWorldConfig(player);

        if (!wcfg.itemDurability) {
            ItemStack held = player.getItemInHand();
            if (held.getTypeId() > 0) {
                held.setDurability((short) -1);
                player.setItemInHand(held);
            }
        }

        if (!plugin.getGlobalRegionManager().canBuild(player, event.getBlock())) {
            player.sendMessage(ChatColor.DARK_RED + "You don't have permission for this area.");
            event.setCancelled(true);
            return;
        }

        if (wcfg.getBlacklist() != null) {
            if (!wcfg.getBlacklist().check(
                    new BlockBreakBlacklistEvent(plugin.wrapPlayer(player),
                    toVector(event.getBlock()),
                    event.getBlock().getTypeId()), false, false)) {
                event.setCancelled(true);
                return;
            }

            if (!wcfg.getBlacklist().check(
                    new DestroyWithBlacklistEvent(plugin.wrapPlayer(player),
                    toVector(event.getBlock()),
                    player.getItemInHand().getTypeId()), false, false)) {
                event.setCancelled(true);
                return;
            }
        }
        
        if (wcfg.isChestProtected(event.getBlock(), player)) {
            player.sendMessage(ChatColor.DARK_RED + "The chest is protected.");
            event.setCancelled(true);
            return;
        }
    }

    /**
     * Called when fluids flow.
     */
    @Override
    public void onBlockFromTo(BlockFromToEvent event) {
        if (event.isCancelled()) {
            return;
        }

        World world = event.getBlock().getWorld();
        Block blockFrom = event.getBlock();
        Block blockTo = event.getToBlock();

        boolean isWater = blockFrom.getTypeId() == 8 || blockFrom.getTypeId() == 9;
        boolean isLava = blockFrom.getTypeId() == 10 || blockFrom.getTypeId() == 11;

        ConfigurationManager cfg = plugin.getGlobalStateManager();
        WorldConfiguration wcfg = cfg.get(event.getBlock().getWorld());

        if (wcfg.simulateSponge && isWater) {
            int ox = blockTo.getX();
            int oy = blockTo.getY();
            int oz = blockTo.getZ();

            for (int cx = -wcfg.spongeRadius; cx <= wcfg.spongeRadius; cx++) {
                for (int cy = -wcfg.spongeRadius; cy <= wcfg.spongeRadius; cy++) {
                    for (int cz = -wcfg.spongeRadius; cz <= wcfg.spongeRadius; cz++) {
                        Block sponge = world.getBlockAt(ox + cx, oy + cy, oz + cz);
                        if (sponge.getTypeId() == 19
                                && (!wcfg.redstoneSponges || !sponge.isBlockIndirectlyPowered())) {
                            event.setCancelled(true);
                            return;
                        }
                    }
                }
            }
        }

        /*if (plugin.classicWater && isWater) {
        int blockBelow = blockFrom.getRelative(0, -1, 0).getTypeId();
        if (blockBelow != 0 && blockBelow != 8 && blockBelow != 9) {
        blockFrom.setTypeId(9);
        if (blockTo.getTypeId() == 0) {
        blockTo.setTypeId(9);
        }
        return;
        }
        }*/

        // Check the fluid block (from) whether it is air.
        // If so and the target block is protected, cancel the event
        if (wcfg.preventWaterDamage.size() > 0) {
            int targetId = blockTo.getTypeId();
            
            if ((blockFrom.getTypeId() == 0 || isWater) && 
                    wcfg.preventWaterDamage.contains(targetId)) {
                event.setCancelled(true);
                return;
            }
        }

        if (wcfg.allowedLavaSpreadOver.size() > 0 && isLava) {
            int targetId = blockTo.getRelative(0, -1, 0).getTypeId();
            
            if (!wcfg.allowedLavaSpreadOver.contains(targetId)) {
                event.setCancelled(true);
                return;
            }
        }

        if (wcfg.highFreqFlags && isWater
                && !plugin.getGlobalRegionManager().allows(DefaultFlag.WATER_FLOW,
                blockFrom.getLocation())) {
            event.setCancelled(true);
            return;
        }

        if (wcfg.highFreqFlags && isLava
                && !plugin.getGlobalRegionManager().allows(DefaultFlag.LAVA_FLOW,
                blockFrom.getLocation())) {
            event.setCancelled(true);
            return;
        }
    }

    /**
     * Called when a block gets ignited.
     */
    @Override
    public void onBlockIgnite(BlockIgniteEvent event) {
        if (event.isCancelled()) {
            return;
        }

        IgniteCause cause = event.getCause();
        Block block = event.getBlock();
        World world = block.getWorld();

        ConfigurationManager cfg = plugin.getGlobalStateManager();
        WorldConfiguration wcfg = cfg.get(world);

        boolean isFireSpread = cause == IgniteCause.SPREAD;

        if (wcfg.preventLightningFire && cause == IgniteCause.LIGHTNING) {
            event.setCancelled(true);
            return;
        }

        if (wcfg.preventLavaFire && cause == IgniteCause.LAVA) {
            event.setCancelled(true);
            return;
        }

        if (wcfg.disableFireSpread && isFireSpread) {
            event.setCancelled(true);
            return;
        }
        /*
        if (wcfg.blockLighter && cause == IgniteCause.FLINT_AND_STEEL) {
            event.setCancelled(true);
            return;
        }
        */
        if (wcfg.fireSpreadDisableToggle && isFireSpread) {
            event.setCancelled(true);
            return;
        }

        if (wcfg.disableFireSpreadBlocks.size() > 0 && isFireSpread) {
            int x = block.getX();
            int y = block.getY();
            int z = block.getZ();

            if (wcfg.disableFireSpreadBlocks.contains(world.getBlockTypeIdAt(x, y - 1, z))
                    || wcfg.disableFireSpreadBlocks.contains(world.getBlockTypeIdAt(x + 1, y, z))
                    || wcfg.disableFireSpreadBlocks.contains(world.getBlockTypeIdAt(x - 1, y, z))
                    || wcfg.disableFireSpreadBlocks.contains(world.getBlockTypeIdAt(x, y, z - 1))
                    || wcfg.disableFireSpreadBlocks.contains(world.getBlockTypeIdAt(x, y, z + 1))) {
                event.setCancelled(true);
                return;
            }
        }

        if (wcfg.useRegions) {
            Vector pt = toVector(block);
            Player player = event.getPlayer();
            RegionManager mgr = plugin.getGlobalRegionManager().get(world);
            ApplicableRegionSet set = mgr.getApplicableRegions(pt);

            if (player != null && !plugin.getGlobalRegionManager().hasBypass(player, world)) {
                LocalPlayer localPlayer = plugin.wrapPlayer(player);

                if (cause == IgniteCause.FLINT_AND_STEEL
                        && !set.canBuild(localPlayer)) {
                    event.setCancelled(true);
                    return;
                }

                if (cause == IgniteCause.FLINT_AND_STEEL
                        && !set.allows(DefaultFlag.LIGHTER)) {
                    event.setCancelled(true);
                    return;
                }
            }

            if (wcfg.highFreqFlags && isFireSpread
                    && !set.allows(DefaultFlag.FIRE_SPREAD)) {
                event.setCancelled(true);
                return;
            }

            if (wcfg.highFreqFlags && cause == IgniteCause.LAVA
                    && !set.allows(DefaultFlag.LAVA_FIRE)) {
                event.setCancelled(true);
                return;
            }
        }

    }

    /**
     * Called when a block is destroyed from burning.
     */
    @Override
    public void onBlockBurn(BlockBurnEvent event) {

        if (event.isCancelled()) {
            return;
        }

        ConfigurationManager cfg = plugin.getGlobalStateManager();
        WorldConfiguration wcfg = cfg.get(event.getBlock().getWorld());

        if (wcfg.disableFireSpread) {
            event.setCancelled(true);
            return;
        }

        if (wcfg.fireSpreadDisableToggle) {
            event.setCancelled(true);
            return;
        }

        if (wcfg.disableFireSpreadBlocks.size() > 0) {
            Block block = event.getBlock();

            if (wcfg.disableFireSpreadBlocks.contains(block.getTypeId())) {
                event.setCancelled(true);
                return;
            }
        }

        if (wcfg.isChestProtected(event.getBlock())) {
            event.setCancelled(true);
            return;
        }
        
        if (wcfg.useRegions) {
            Block block = event.getBlock();
            Vector pt = toVector(block);
            RegionManager mgr = plugin.getGlobalRegionManager().get(block.getWorld());
            ApplicableRegionSet set = mgr.getApplicableRegions(pt);

            if (!set.allows(DefaultFlag.FIRE_SPREAD)) {
                event.setCancelled(true);
                return;
            }

        }
    }

    /**
     * Called when block physics occurs.
     */
    @Override
    public void onBlockPhysics(BlockPhysicsEvent event) {

        if (event.isCancelled()) {
            return;
        }

        ConfigurationManager cfg = plugin.getGlobalStateManager();
        WorldConfiguration wcfg = cfg.get(event.getBlock().getWorld());

        int id = event.getChangedTypeId();

        if (id == 13 && wcfg.noPhysicsGravel) {
            event.setCancelled(true);
            return;
        }

        if (id == 12 && wcfg.noPhysicsSand) {
            event.setCancelled(true);
            return;
        }

        if (id == 90 && wcfg.allowPortalAnywhere) {
            event.setCancelled(true);
            return;
        }
    }

    /**
     * Called when a player places a block.
     */
    @Override
    public void onBlockPlace(BlockPlaceEvent event) {

        if (event.isCancelled()) {
            return;
        }

        Block blockPlaced = event.getBlock();
        Player player = event.getPlayer();
        World world = blockPlaced.getWorld();

        ConfigurationManager cfg = plugin.getGlobalStateManager();
        WorldConfiguration wcfg = cfg.get(world);

        if (wcfg.useRegions) {
            if (!plugin.getGlobalRegionManager().canBuild(player, blockPlaced.getLocation())) {
                player.sendMessage(ChatColor.DARK_RED + "You don't have permission for this area.");
                event.setCancelled(true);
                return;
            }
        }

        if (wcfg.getBlacklist() != null) {
            if (!wcfg.getBlacklist().check(
                    new BlockPlaceBlacklistEvent(plugin.wrapPlayer(player), toVector(blockPlaced),
                    blockPlaced.getTypeId()), false, false)) {
                event.setCancelled(true);
                return;
            }
        }
        
        if (wcfg.signChestProtection && wcfg.getChestProtection().isChest(blockPlaced.getType())) {
            if (wcfg.isAdjacentChestProtected(event.getBlock(), player)) {
                player.sendMessage(ChatColor.DARK_RED + "This spot is for a chest that you don't have permission for.");
                event.setCancelled(true);
                return;
            }
        }

        if (wcfg.simulateSponge && blockPlaced.getTypeId() == 19) {
            if (wcfg.redstoneSponges && blockPlaced.isBlockIndirectlyPowered()) {
                return;
            }

            int ox = blockPlaced.getX();
            int oy = blockPlaced.getY();
            int oz = blockPlaced.getZ();

            clearSpongeWater(plugin, world, ox, oy, oz);
        }
    }

    /**
     * Called when redstone changes.
     */
    @Override
    public void onBlockRedstoneChange(BlockRedstoneEvent event) {

        Block blockTo = event.getBlock();
        World world = blockTo.getWorld();

        ConfigurationManager cfg = plugin.getGlobalStateManager();
        WorldConfiguration wcfg = cfg.get(world);

        if (wcfg.simulateSponge && wcfg.redstoneSponges) {
            int ox = blockTo.getX();
            int oy = blockTo.getY();
            int oz = blockTo.getZ();

            for (int cx = -1; cx <= 1; cx++) {
                for (int cy = -1; cy <= 1; cy++) {
                    for (int cz = -1; cz <= 1; cz++) {
                        Block sponge = world.getBlockAt(ox + cx, oy + cy, oz + cz);
                        if (sponge.getTypeId() == 19
                                && sponge.isBlockIndirectlyPowered()) {
                            clearSpongeWater(plugin, world, ox + cx, oy + cy, oz + cz);
                        } else if (sponge.getTypeId() == 19
                                && !sponge.isBlockIndirectlyPowered()) {
                            addSpongeWater(plugin, world, ox + cx, oy + cy, oz + cz);
                        }
                    }
                }
            }

            return;
        }
    }

    /**
     * Called when a sign is changed.
     */
    @Override
    public void onSignChange(SignChangeEvent event) {

        Player player = event.getPlayer();
        WorldConfiguration wcfg = getWorldConfig(player);
        
        if (wcfg.signChestProtection) {
            if (event.getLine(0).equalsIgnoreCase("[Lock]")) {
                if (wcfg.isChestProtectedPlacement(event.getBlock(), player)) {
                    player.sendMessage(ChatColor.DARK_RED + "You do not own the adjacent chest.");
                    dropSign(event.getBlock());
                    event.setCancelled(true);
                    return;
                }
                
                if (event.getBlock().getType() != Material.SIGN_POST) {
                    player.sendMessage(ChatColor.RED
                            + "The [Lock] sign must be a sign post, not a wall sign.");

                    dropSign(event.getBlock());
                    event.setCancelled(true);
                    return;
                }

                if (!event.getLine(1).equalsIgnoreCase(player.getName())) {
                    player.sendMessage(ChatColor.RED
                            + "The first owner line must be your name.");

                    dropSign(event.getBlock());
                    event.setCancelled(true);
                    return;
                }
                
                Material below = event.getBlock().getRelative(0, -1, 0).getType();

                if (below == Material.TNT || below == Material.SAND
                        || below == Material.GRAVEL || below == Material.SIGN_POST) {
                    player.sendMessage(ChatColor.RED
                            + "That is not a safe block that you're putting this sign on.");

                    dropSign(event.getBlock());
                    event.setCancelled(true);
                    return;
                }
                
                event.setLine(0, "[Lock]");
                player.sendMessage(ChatColor.YELLOW
                        + "A chest or double chest above is now protected.");
            }
        } else {
            if (event.getLine(0).equalsIgnoreCase("[Lock]")) {
                player.sendMessage(ChatColor.RED
                        + "WorldGuard's sign chest protection is disabled.");
                
                dropSign(event.getBlock());
                event.setCancelled(true);
                return;
            }
        }
    }
    
    /**
     * Called when snow is formed.
     */
    @Override
    public void onSnowForm(SnowFormEvent event) {
        if (event.isCancelled()) {
            return;
        }

        if (!plugin.getGlobalRegionManager().allows(DefaultFlag.SNOW_FALL,
                event.getBlock().getLocation())) {
            event.setCancelled(true);
        }
    }
<<<<<<< HEAD
=======

    @Override
    public void onLeavesDecay(LeavesDecayEvent event) {
        if (event.isCancelled()) {
            return;
        }

        if (!plugin.getGlobalRegionManager().allows(DefaultFlag.LEAF_DECAY, event.getBlock().getLocation())) {
            event.setCancelled(true);
        }
    }
    /**
     * Drops a sign item and removes a sign.
     * 
     * @param block
     */
    private void dropSign(Block block) {
        block.setTypeId(0);
        block.getWorld().dropItemNaturally(block.getLocation(),
                new ItemStack(Material.SIGN, 1));
    }

    /**
     * Remove water around a sponge.
     * 
     * @param world
     * @param ox
     * @param oy
     * @param oz
     */
    private void clearSpongeWater(World world, int ox, int oy, int oz) {

        ConfigurationManager cfg = plugin.getGlobalConfiguration();
        WorldConfiguration wcfg = cfg.get(world);

        for (int cx = -wcfg.spongeRadius; cx <= wcfg.spongeRadius; cx++) {
            for (int cy = -wcfg.spongeRadius; cy <= wcfg.spongeRadius; cy++) {
                for (int cz = -wcfg.spongeRadius; cz <= wcfg.spongeRadius; cz++) {
                    if (isBlockWater(world, ox + cx, oy + cy, oz + cz)) {
                        world.getBlockAt(ox + cx, oy + cy, oz + cz).setTypeId(0);
                    }
                }
            }
        }
    }

    /**
     * Add water around a sponge.
     * 
     * @param world
     * @param ox
     * @param oy
     * @param oz
     */
    private void addSpongeWater(World world, int ox, int oy, int oz) {

        ConfigurationManager cfg = plugin.getGlobalConfiguration();
        WorldConfiguration wcfg = cfg.get(world);

        // The negative x edge
        int cx = ox - wcfg.spongeRadius - 1;
        for (int cy = oy - wcfg.spongeRadius - 1; cy <= oy + wcfg.spongeRadius + 1; cy++) {
            for (int cz = oz - wcfg.spongeRadius - 1; cz <= oz + wcfg.spongeRadius + 1; cz++) {
                if (isBlockWater(world, cx, cy, cz)) {
                    setBlockToWater(world, cx + 1, cy, cz);
                }
            }
        }

        // The positive x edge
        cx = ox + wcfg.spongeRadius + 1;
        for (int cy = oy - wcfg.spongeRadius - 1; cy <= oy + wcfg.spongeRadius + 1; cy++) {
            for (int cz = oz - wcfg.spongeRadius - 1; cz <= oz + wcfg.spongeRadius + 1; cz++) {
                if (isBlockWater(world, cx, cy, cz)) {
                    setBlockToWater(world, cx - 1, cy, cz);
                }
            }
        }

        // The negative y edge
        int cy = oy - wcfg.spongeRadius - 1;
        for (cx = ox - wcfg.spongeRadius - 1; cx <= ox + wcfg.spongeRadius + 1; cx++) {
            for (int cz = oz - wcfg.spongeRadius - 1; cz <= oz + wcfg.spongeRadius + 1; cz++) {
                if (isBlockWater(world, cx, cy, cz)) {
                    setBlockToWater(world, cx, cy + 1, cz);
                }
            }
        }

        // The positive y edge
        cy = oy + wcfg.spongeRadius + 1;
        for (cx = ox - wcfg.spongeRadius - 1; cx <= ox + wcfg.spongeRadius + 1; cx++) {
            for (int cz = oz - wcfg.spongeRadius - 1; cz <= oz + wcfg.spongeRadius + 1; cz++) {
                if (isBlockWater(world, cx, cy, cz)) {
                    setBlockToWater(world, cx, cy - 1, cz);
                }
            }
        }

        // The negative z edge
        int cz = oz - wcfg.spongeRadius - 1;
        for (cx = ox - wcfg.spongeRadius - 1; cx <= ox + wcfg.spongeRadius + 1; cx++) {
            for (cy = oy - wcfg.spongeRadius - 1; cy <= oy + wcfg.spongeRadius + 1; cy++) {
                if (isBlockWater(world, cx, cy, cz)) {
                    setBlockToWater(world, cx, cy, cz + 1);
                }
            }
        }

        // The positive z edge
        cz = oz + wcfg.spongeRadius + 1;
        for (cx = ox - wcfg.spongeRadius - 1; cx <= ox + wcfg.spongeRadius + 1; cx++) {
            for (cy = oy - wcfg.spongeRadius - 1; cy <= oy + wcfg.spongeRadius + 1; cy++) {
                if (isBlockWater(world, cx, cy, cz)) {
                    setBlockToWater(world, cx, cy, cz - 1);
                }
            }
        }
    }

    /**
     * Sets the given block to fluid water.
     * Used by addSpongeWater()
     * 
     * @param world
     * @param ox
     * @param oy
     * @param oz
     */
    private void setBlockToWater(World world, int ox, int oy, int oz) {
        Block block = world.getBlockAt(ox, oy, oz);
        int id = block.getTypeId();
        if (id == 0) {
            block.setTypeId(8);
        }
    }

    /**
     * Checks if the given block is water
     * 
     * @param world
     * @param ox
     * @param oy
     * @param oz
     */
    private boolean isBlockWater(World world, int ox, int oy, int oz) {
        Block block = world.getBlockAt(ox, oy, oz);
        int id = block.getTypeId();
        if (id == 8 || id == 9) {
            return true;
        } else {
            return false;
        }
    }
>>>>>>> 3c5bc507
}
<|MERGE_RESOLUTION|>--- conflicted
+++ resolved
@@ -1,760 +1,648 @@
-// $Id$
-/*
- * WorldGuard
- * Copyright (C) 2010 sk89q <http://www.sk89q.com>
- *
- * This program is free software: you can redistribute it and/or modify
- * it under the terms of the GNU General Public License as published by
- * the Free Software Foundation, either version 3 of the License, or
- * (at your option) any later version.
- *
- * This program is distributed in the hope that it will be useful,
- * but WITHOUT ANY WARRANTY; without even the implied warranty of
- * MERCHANTABILITY or FITNESS FOR A PARTICULAR PURPOSE. See the
- * GNU General Public License for more details.
- *
- * You should have received a copy of the GNU General Public License
- * along with this program. If not, see <http://www.gnu.org/licenses/>.
- */
-package com.sk89q.worldguard.bukkit;
-
-import com.sk89q.worldguard.protection.flags.DefaultFlag;
-import com.sk89q.worldguard.protection.managers.RegionManager;
-import org.bukkit.event.Event.Priority;
-import org.bukkit.event.Event;
-import org.bukkit.plugin.PluginManager;
-import org.bukkit.block.Block;
-import org.bukkit.ChatColor;
-import org.bukkit.Material;
-import org.bukkit.entity.Player;
-import org.bukkit.World;
-import org.bukkit.event.block.*;
-import org.bukkit.event.block.BlockIgniteEvent.IgniteCause;
-import org.bukkit.inventory.ItemStack;
-import com.sk89q.worldedit.Vector;
-import com.sk89q.worldguard.LocalPlayer;
-import com.sk89q.worldguard.blacklist.events.*;
-import com.sk89q.worldguard.protection.ApplicableRegionSet;
-import static com.sk89q.worldguard.bukkit.BukkitUtil.*;
-import static com.sk89q.worldguard.bukkit.SpongeUtil.*;
-
-/**
- * The listener for block events.
- * 
- * @author sk89q
- */
-public class WorldGuardBlockListener extends BlockListener {
-
-    private WorldGuardPlugin plugin;
-
-    /**
-     * Construct the object.
-     * 
-     * @param plugin
-     */
-    public WorldGuardBlockListener(WorldGuardPlugin plugin) {
-        this.plugin = plugin;
-    }
-
-    /**
-     * Register events.
-     */
-    public void registerEvents() {
-        PluginManager pm = plugin.getServer().getPluginManager();
-
-        pm.registerEvent(Event.Type.BLOCK_DAMAGE, this, Priority.High, plugin);
-        pm.registerEvent(Event.Type.BLOCK_BREAK, this, Priority.High, plugin);
-        pm.registerEvent(Event.Type.BLOCK_FROMTO, this, Priority.Normal, plugin);
-        pm.registerEvent(Event.Type.BLOCK_IGNITE, this, Priority.High, plugin);
-        pm.registerEvent(Event.Type.BLOCK_PHYSICS, this, Priority.Normal, plugin);
-        pm.registerEvent(Event.Type.BLOCK_PLACE, this, Priority.High, plugin);
-        pm.registerEvent(Event.Type.BLOCK_BURN, this, Priority.High, plugin);
-        pm.registerEvent(Event.Type.SIGN_CHANGE, this, Priority.High, plugin);
-        pm.registerEvent(Event.Type.REDSTONE_CHANGE, this, Priority.High, plugin);
-        pm.registerEvent(Event.Type.SNOW_FORM, this, Priority.High, plugin);
-        pm.registerEvent(Event.Type.LEAVES_DECAY, this, Priority.High, plugin);
-    }
-    
-    /**
-     * Get the world configuration given a world.
-     * 
-     * @param world
-     * @return
-     */
-    protected WorldConfiguration getWorldConfig(World world) {
-        return plugin.getGlobalStateManager().get(world);
-    }
-    
-    /**
-     * Get the world configuration given a player.
-     * 
-     * @param player
-     * @return
-     */
-    protected WorldConfiguration getWorldConfig(Player player) {
-        return plugin.getGlobalStateManager().get(player.getWorld());
-    }
-    
-    /**
-     * Called when a block is damaged.
-     */
-    @Override
-    public void onBlockDamage(BlockDamageEvent event) {
-        if (event.isCancelled()) {
-            return;
-        }
-
-        Player player = event.getPlayer();
-        Block blockDamaged = event.getBlock();
-
-        // Cake are damaged and not broken when they are eaten, so we must
-        // handle them a bit separately
-        if (blockDamaged.getType() == Material.CAKE_BLOCK) {
-            if (!plugin.getGlobalRegionManager().canBuild(player, blockDamaged)) {
-                player.sendMessage(ChatColor.DARK_RED + "You're not invited to this tea party!");
-                event.setCancelled(true);
-                return;
-            }
-        }
-    }
-    
-    /**
-     * Called when a block is broken.
-     */
-    @Override
-    public void onBlockBreak(BlockBreakEvent event) {
-        if (event.isCancelled()) {
-            return;
-        }
-
-        Player player = event.getPlayer();
-        WorldConfiguration wcfg = getWorldConfig(player);
-
-        if (!wcfg.itemDurability) {
-            ItemStack held = player.getItemInHand();
-            if (held.getTypeId() > 0) {
-                held.setDurability((short) -1);
-                player.setItemInHand(held);
-            }
-        }
-
-        if (!plugin.getGlobalRegionManager().canBuild(player, event.getBlock())) {
-            player.sendMessage(ChatColor.DARK_RED + "You don't have permission for this area.");
-            event.setCancelled(true);
-            return;
-        }
-
-        if (wcfg.getBlacklist() != null) {
-            if (!wcfg.getBlacklist().check(
-                    new BlockBreakBlacklistEvent(plugin.wrapPlayer(player),
-                    toVector(event.getBlock()),
-                    event.getBlock().getTypeId()), false, false)) {
-                event.setCancelled(true);
-                return;
-            }
-
-            if (!wcfg.getBlacklist().check(
-                    new DestroyWithBlacklistEvent(plugin.wrapPlayer(player),
-                    toVector(event.getBlock()),
-                    player.getItemInHand().getTypeId()), false, false)) {
-                event.setCancelled(true);
-                return;
-            }
-        }
-        
-        if (wcfg.isChestProtected(event.getBlock(), player)) {
-            player.sendMessage(ChatColor.DARK_RED + "The chest is protected.");
-            event.setCancelled(true);
-            return;
-        }
-    }
-
-    /**
-     * Called when fluids flow.
-     */
-    @Override
-    public void onBlockFromTo(BlockFromToEvent event) {
-        if (event.isCancelled()) {
-            return;
-        }
-
-        World world = event.getBlock().getWorld();
-        Block blockFrom = event.getBlock();
-        Block blockTo = event.getToBlock();
-
-        boolean isWater = blockFrom.getTypeId() == 8 || blockFrom.getTypeId() == 9;
-        boolean isLava = blockFrom.getTypeId() == 10 || blockFrom.getTypeId() == 11;
-
-        ConfigurationManager cfg = plugin.getGlobalStateManager();
-        WorldConfiguration wcfg = cfg.get(event.getBlock().getWorld());
-
-        if (wcfg.simulateSponge && isWater) {
-            int ox = blockTo.getX();
-            int oy = blockTo.getY();
-            int oz = blockTo.getZ();
-
-            for (int cx = -wcfg.spongeRadius; cx <= wcfg.spongeRadius; cx++) {
-                for (int cy = -wcfg.spongeRadius; cy <= wcfg.spongeRadius; cy++) {
-                    for (int cz = -wcfg.spongeRadius; cz <= wcfg.spongeRadius; cz++) {
-                        Block sponge = world.getBlockAt(ox + cx, oy + cy, oz + cz);
-                        if (sponge.getTypeId() == 19
-                                && (!wcfg.redstoneSponges || !sponge.isBlockIndirectlyPowered())) {
-                            event.setCancelled(true);
-                            return;
-                        }
-                    }
-                }
-            }
-        }
-
-        /*if (plugin.classicWater && isWater) {
-        int blockBelow = blockFrom.getRelative(0, -1, 0).getTypeId();
-        if (blockBelow != 0 && blockBelow != 8 && blockBelow != 9) {
-        blockFrom.setTypeId(9);
-        if (blockTo.getTypeId() == 0) {
-        blockTo.setTypeId(9);
-        }
-        return;
-        }
-        }*/
-
-        // Check the fluid block (from) whether it is air.
-        // If so and the target block is protected, cancel the event
-        if (wcfg.preventWaterDamage.size() > 0) {
-            int targetId = blockTo.getTypeId();
-            
-            if ((blockFrom.getTypeId() == 0 || isWater) && 
-                    wcfg.preventWaterDamage.contains(targetId)) {
-                event.setCancelled(true);
-                return;
-            }
-        }
-
-        if (wcfg.allowedLavaSpreadOver.size() > 0 && isLava) {
-            int targetId = blockTo.getRelative(0, -1, 0).getTypeId();
-            
-            if (!wcfg.allowedLavaSpreadOver.contains(targetId)) {
-                event.setCancelled(true);
-                return;
-            }
-        }
-
-        if (wcfg.highFreqFlags && isWater
-                && !plugin.getGlobalRegionManager().allows(DefaultFlag.WATER_FLOW,
-                blockFrom.getLocation())) {
-            event.setCancelled(true);
-            return;
-        }
-
-        if (wcfg.highFreqFlags && isLava
-                && !plugin.getGlobalRegionManager().allows(DefaultFlag.LAVA_FLOW,
-                blockFrom.getLocation())) {
-            event.setCancelled(true);
-            return;
-        }
-    }
-
-    /**
-     * Called when a block gets ignited.
-     */
-    @Override
-    public void onBlockIgnite(BlockIgniteEvent event) {
-        if (event.isCancelled()) {
-            return;
-        }
-
-        IgniteCause cause = event.getCause();
-        Block block = event.getBlock();
-        World world = block.getWorld();
-
-        ConfigurationManager cfg = plugin.getGlobalStateManager();
-        WorldConfiguration wcfg = cfg.get(world);
-
-        boolean isFireSpread = cause == IgniteCause.SPREAD;
-
-        if (wcfg.preventLightningFire && cause == IgniteCause.LIGHTNING) {
-            event.setCancelled(true);
-            return;
-        }
-
-        if (wcfg.preventLavaFire && cause == IgniteCause.LAVA) {
-            event.setCancelled(true);
-            return;
-        }
-
-        if (wcfg.disableFireSpread && isFireSpread) {
-            event.setCancelled(true);
-            return;
-        }
-        /*
-        if (wcfg.blockLighter && cause == IgniteCause.FLINT_AND_STEEL) {
-            event.setCancelled(true);
-            return;
-        }
-        */
-        if (wcfg.fireSpreadDisableToggle && isFireSpread) {
-            event.setCancelled(true);
-            return;
-        }
-
-        if (wcfg.disableFireSpreadBlocks.size() > 0 && isFireSpread) {
-            int x = block.getX();
-            int y = block.getY();
-            int z = block.getZ();
-
-            if (wcfg.disableFireSpreadBlocks.contains(world.getBlockTypeIdAt(x, y - 1, z))
-                    || wcfg.disableFireSpreadBlocks.contains(world.getBlockTypeIdAt(x + 1, y, z))
-                    || wcfg.disableFireSpreadBlocks.contains(world.getBlockTypeIdAt(x - 1, y, z))
-                    || wcfg.disableFireSpreadBlocks.contains(world.getBlockTypeIdAt(x, y, z - 1))
-                    || wcfg.disableFireSpreadBlocks.contains(world.getBlockTypeIdAt(x, y, z + 1))) {
-                event.setCancelled(true);
-                return;
-            }
-        }
-
-        if (wcfg.useRegions) {
-            Vector pt = toVector(block);
-            Player player = event.getPlayer();
-            RegionManager mgr = plugin.getGlobalRegionManager().get(world);
-            ApplicableRegionSet set = mgr.getApplicableRegions(pt);
-
-            if (player != null && !plugin.getGlobalRegionManager().hasBypass(player, world)) {
-                LocalPlayer localPlayer = plugin.wrapPlayer(player);
-
-                if (cause == IgniteCause.FLINT_AND_STEEL
-                        && !set.canBuild(localPlayer)) {
-                    event.setCancelled(true);
-                    return;
-                }
-
-                if (cause == IgniteCause.FLINT_AND_STEEL
-                        && !set.allows(DefaultFlag.LIGHTER)) {
-                    event.setCancelled(true);
-                    return;
-                }
-            }
-
-            if (wcfg.highFreqFlags && isFireSpread
-                    && !set.allows(DefaultFlag.FIRE_SPREAD)) {
-                event.setCancelled(true);
-                return;
-            }
-
-            if (wcfg.highFreqFlags && cause == IgniteCause.LAVA
-                    && !set.allows(DefaultFlag.LAVA_FIRE)) {
-                event.setCancelled(true);
-                return;
-            }
-        }
-
-    }
-
-    /**
-     * Called when a block is destroyed from burning.
-     */
-    @Override
-    public void onBlockBurn(BlockBurnEvent event) {
-
-        if (event.isCancelled()) {
-            return;
-        }
-
-        ConfigurationManager cfg = plugin.getGlobalStateManager();
-        WorldConfiguration wcfg = cfg.get(event.getBlock().getWorld());
-
-        if (wcfg.disableFireSpread) {
-            event.setCancelled(true);
-            return;
-        }
-
-        if (wcfg.fireSpreadDisableToggle) {
-            event.setCancelled(true);
-            return;
-        }
-
-        if (wcfg.disableFireSpreadBlocks.size() > 0) {
-            Block block = event.getBlock();
-
-            if (wcfg.disableFireSpreadBlocks.contains(block.getTypeId())) {
-                event.setCancelled(true);
-                return;
-            }
-        }
-
-        if (wcfg.isChestProtected(event.getBlock())) {
-            event.setCancelled(true);
-            return;
-        }
-        
-        if (wcfg.useRegions) {
-            Block block = event.getBlock();
-            Vector pt = toVector(block);
-            RegionManager mgr = plugin.getGlobalRegionManager().get(block.getWorld());
-            ApplicableRegionSet set = mgr.getApplicableRegions(pt);
-
-            if (!set.allows(DefaultFlag.FIRE_SPREAD)) {
-                event.setCancelled(true);
-                return;
-            }
-
-        }
-    }
-
-    /**
-     * Called when block physics occurs.
-     */
-    @Override
-    public void onBlockPhysics(BlockPhysicsEvent event) {
-
-        if (event.isCancelled()) {
-            return;
-        }
-
-        ConfigurationManager cfg = plugin.getGlobalStateManager();
-        WorldConfiguration wcfg = cfg.get(event.getBlock().getWorld());
-
-        int id = event.getChangedTypeId();
-
-        if (id == 13 && wcfg.noPhysicsGravel) {
-            event.setCancelled(true);
-            return;
-        }
-
-        if (id == 12 && wcfg.noPhysicsSand) {
-            event.setCancelled(true);
-            return;
-        }
-
-        if (id == 90 && wcfg.allowPortalAnywhere) {
-            event.setCancelled(true);
-            return;
-        }
-    }
-
-    /**
-     * Called when a player places a block.
-     */
-    @Override
-    public void onBlockPlace(BlockPlaceEvent event) {
-
-        if (event.isCancelled()) {
-            return;
-        }
-
-        Block blockPlaced = event.getBlock();
-        Player player = event.getPlayer();
-        World world = blockPlaced.getWorld();
-
-        ConfigurationManager cfg = plugin.getGlobalStateManager();
-        WorldConfiguration wcfg = cfg.get(world);
-
-        if (wcfg.useRegions) {
-            if (!plugin.getGlobalRegionManager().canBuild(player, blockPlaced.getLocation())) {
-                player.sendMessage(ChatColor.DARK_RED + "You don't have permission for this area.");
-                event.setCancelled(true);
-                return;
-            }
-        }
-
-        if (wcfg.getBlacklist() != null) {
-            if (!wcfg.getBlacklist().check(
-                    new BlockPlaceBlacklistEvent(plugin.wrapPlayer(player), toVector(blockPlaced),
-                    blockPlaced.getTypeId()), false, false)) {
-                event.setCancelled(true);
-                return;
-            }
-        }
-        
-        if (wcfg.signChestProtection && wcfg.getChestProtection().isChest(blockPlaced.getType())) {
-            if (wcfg.isAdjacentChestProtected(event.getBlock(), player)) {
-                player.sendMessage(ChatColor.DARK_RED + "This spot is for a chest that you don't have permission for.");
-                event.setCancelled(true);
-                return;
-            }
-        }
-
-        if (wcfg.simulateSponge && blockPlaced.getTypeId() == 19) {
-            if (wcfg.redstoneSponges && blockPlaced.isBlockIndirectlyPowered()) {
-                return;
-            }
-
-            int ox = blockPlaced.getX();
-            int oy = blockPlaced.getY();
-            int oz = blockPlaced.getZ();
-
-            clearSpongeWater(plugin, world, ox, oy, oz);
-        }
-    }
-
-    /**
-     * Called when redstone changes.
-     */
-    @Override
-    public void onBlockRedstoneChange(BlockRedstoneEvent event) {
-
-        Block blockTo = event.getBlock();
-        World world = blockTo.getWorld();
-
-        ConfigurationManager cfg = plugin.getGlobalStateManager();
-        WorldConfiguration wcfg = cfg.get(world);
-
-        if (wcfg.simulateSponge && wcfg.redstoneSponges) {
-            int ox = blockTo.getX();
-            int oy = blockTo.getY();
-            int oz = blockTo.getZ();
-
-            for (int cx = -1; cx <= 1; cx++) {
-                for (int cy = -1; cy <= 1; cy++) {
-                    for (int cz = -1; cz <= 1; cz++) {
-                        Block sponge = world.getBlockAt(ox + cx, oy + cy, oz + cz);
-                        if (sponge.getTypeId() == 19
-                                && sponge.isBlockIndirectlyPowered()) {
-                            clearSpongeWater(plugin, world, ox + cx, oy + cy, oz + cz);
-                        } else if (sponge.getTypeId() == 19
-                                && !sponge.isBlockIndirectlyPowered()) {
-                            addSpongeWater(plugin, world, ox + cx, oy + cy, oz + cz);
-                        }
-                    }
-                }
-            }
-
-            return;
-        }
-    }
-
-    /**
-     * Called when a sign is changed.
-     */
-    @Override
-    public void onSignChange(SignChangeEvent event) {
-
-        Player player = event.getPlayer();
-        WorldConfiguration wcfg = getWorldConfig(player);
-        
-        if (wcfg.signChestProtection) {
-            if (event.getLine(0).equalsIgnoreCase("[Lock]")) {
-                if (wcfg.isChestProtectedPlacement(event.getBlock(), player)) {
-                    player.sendMessage(ChatColor.DARK_RED + "You do not own the adjacent chest.");
-                    dropSign(event.getBlock());
-                    event.setCancelled(true);
-                    return;
-                }
-                
-                if (event.getBlock().getType() != Material.SIGN_POST) {
-                    player.sendMessage(ChatColor.RED
-                            + "The [Lock] sign must be a sign post, not a wall sign.");
-
-                    dropSign(event.getBlock());
-                    event.setCancelled(true);
-                    return;
-                }
-
-                if (!event.getLine(1).equalsIgnoreCase(player.getName())) {
-                    player.sendMessage(ChatColor.RED
-                            + "The first owner line must be your name.");
-
-                    dropSign(event.getBlock());
-                    event.setCancelled(true);
-                    return;
-                }
-                
-                Material below = event.getBlock().getRelative(0, -1, 0).getType();
-
-                if (below == Material.TNT || below == Material.SAND
-                        || below == Material.GRAVEL || below == Material.SIGN_POST) {
-                    player.sendMessage(ChatColor.RED
-                            + "That is not a safe block that you're putting this sign on.");
-
-                    dropSign(event.getBlock());
-                    event.setCancelled(true);
-                    return;
-                }
-                
-                event.setLine(0, "[Lock]");
-                player.sendMessage(ChatColor.YELLOW
-                        + "A chest or double chest above is now protected.");
-            }
-        } else {
-            if (event.getLine(0).equalsIgnoreCase("[Lock]")) {
-                player.sendMessage(ChatColor.RED
-                        + "WorldGuard's sign chest protection is disabled.");
-                
-                dropSign(event.getBlock());
-                event.setCancelled(true);
-                return;
-            }
-        }
-    }
-    
-    /**
-     * Called when snow is formed.
-     */
-    @Override
-    public void onSnowForm(SnowFormEvent event) {
-        if (event.isCancelled()) {
-            return;
-        }
-
-        if (!plugin.getGlobalRegionManager().allows(DefaultFlag.SNOW_FALL,
-                event.getBlock().getLocation())) {
-            event.setCancelled(true);
-        }
-    }
-<<<<<<< HEAD
-=======
-
-    @Override
-    public void onLeavesDecay(LeavesDecayEvent event) {
-        if (event.isCancelled()) {
-            return;
-        }
-
-        if (!plugin.getGlobalRegionManager().allows(DefaultFlag.LEAF_DECAY, event.getBlock().getLocation())) {
-            event.setCancelled(true);
-        }
-    }
-    /**
-     * Drops a sign item and removes a sign.
-     * 
-     * @param block
-     */
-    private void dropSign(Block block) {
-        block.setTypeId(0);
-        block.getWorld().dropItemNaturally(block.getLocation(),
-                new ItemStack(Material.SIGN, 1));
-    }
-
-    /**
-     * Remove water around a sponge.
-     * 
-     * @param world
-     * @param ox
-     * @param oy
-     * @param oz
-     */
-    private void clearSpongeWater(World world, int ox, int oy, int oz) {
-
-        ConfigurationManager cfg = plugin.getGlobalConfiguration();
-        WorldConfiguration wcfg = cfg.get(world);
-
-        for (int cx = -wcfg.spongeRadius; cx <= wcfg.spongeRadius; cx++) {
-            for (int cy = -wcfg.spongeRadius; cy <= wcfg.spongeRadius; cy++) {
-                for (int cz = -wcfg.spongeRadius; cz <= wcfg.spongeRadius; cz++) {
-                    if (isBlockWater(world, ox + cx, oy + cy, oz + cz)) {
-                        world.getBlockAt(ox + cx, oy + cy, oz + cz).setTypeId(0);
-                    }
-                }
-            }
-        }
-    }
-
-    /**
-     * Add water around a sponge.
-     * 
-     * @param world
-     * @param ox
-     * @param oy
-     * @param oz
-     */
-    private void addSpongeWater(World world, int ox, int oy, int oz) {
-
-        ConfigurationManager cfg = plugin.getGlobalConfiguration();
-        WorldConfiguration wcfg = cfg.get(world);
-
-        // The negative x edge
-        int cx = ox - wcfg.spongeRadius - 1;
-        for (int cy = oy - wcfg.spongeRadius - 1; cy <= oy + wcfg.spongeRadius + 1; cy++) {
-            for (int cz = oz - wcfg.spongeRadius - 1; cz <= oz + wcfg.spongeRadius + 1; cz++) {
-                if (isBlockWater(world, cx, cy, cz)) {
-                    setBlockToWater(world, cx + 1, cy, cz);
-                }
-            }
-        }
-
-        // The positive x edge
-        cx = ox + wcfg.spongeRadius + 1;
-        for (int cy = oy - wcfg.spongeRadius - 1; cy <= oy + wcfg.spongeRadius + 1; cy++) {
-            for (int cz = oz - wcfg.spongeRadius - 1; cz <= oz + wcfg.spongeRadius + 1; cz++) {
-                if (isBlockWater(world, cx, cy, cz)) {
-                    setBlockToWater(world, cx - 1, cy, cz);
-                }
-            }
-        }
-
-        // The negative y edge
-        int cy = oy - wcfg.spongeRadius - 1;
-        for (cx = ox - wcfg.spongeRadius - 1; cx <= ox + wcfg.spongeRadius + 1; cx++) {
-            for (int cz = oz - wcfg.spongeRadius - 1; cz <= oz + wcfg.spongeRadius + 1; cz++) {
-                if (isBlockWater(world, cx, cy, cz)) {
-                    setBlockToWater(world, cx, cy + 1, cz);
-                }
-            }
-        }
-
-        // The positive y edge
-        cy = oy + wcfg.spongeRadius + 1;
-        for (cx = ox - wcfg.spongeRadius - 1; cx <= ox + wcfg.spongeRadius + 1; cx++) {
-            for (int cz = oz - wcfg.spongeRadius - 1; cz <= oz + wcfg.spongeRadius + 1; cz++) {
-                if (isBlockWater(world, cx, cy, cz)) {
-                    setBlockToWater(world, cx, cy - 1, cz);
-                }
-            }
-        }
-
-        // The negative z edge
-        int cz = oz - wcfg.spongeRadius - 1;
-        for (cx = ox - wcfg.spongeRadius - 1; cx <= ox + wcfg.spongeRadius + 1; cx++) {
-            for (cy = oy - wcfg.spongeRadius - 1; cy <= oy + wcfg.spongeRadius + 1; cy++) {
-                if (isBlockWater(world, cx, cy, cz)) {
-                    setBlockToWater(world, cx, cy, cz + 1);
-                }
-            }
-        }
-
-        // The positive z edge
-        cz = oz + wcfg.spongeRadius + 1;
-        for (cx = ox - wcfg.spongeRadius - 1; cx <= ox + wcfg.spongeRadius + 1; cx++) {
-            for (cy = oy - wcfg.spongeRadius - 1; cy <= oy + wcfg.spongeRadius + 1; cy++) {
-                if (isBlockWater(world, cx, cy, cz)) {
-                    setBlockToWater(world, cx, cy, cz - 1);
-                }
-            }
-        }
-    }
-
-    /**
-     * Sets the given block to fluid water.
-     * Used by addSpongeWater()
-     * 
-     * @param world
-     * @param ox
-     * @param oy
-     * @param oz
-     */
-    private void setBlockToWater(World world, int ox, int oy, int oz) {
-        Block block = world.getBlockAt(ox, oy, oz);
-        int id = block.getTypeId();
-        if (id == 0) {
-            block.setTypeId(8);
-        }
-    }
-
-    /**
-     * Checks if the given block is water
-     * 
-     * @param world
-     * @param ox
-     * @param oy
-     * @param oz
-     */
-    private boolean isBlockWater(World world, int ox, int oy, int oz) {
-        Block block = world.getBlockAt(ox, oy, oz);
-        int id = block.getTypeId();
-        if (id == 8 || id == 9) {
-            return true;
-        } else {
-            return false;
-        }
-    }
->>>>>>> 3c5bc507
-}
+// $Id$
+/*
+ * WorldGuard
+ * Copyright (C) 2010 sk89q <http://www.sk89q.com>
+ *
+ * This program is free software: you can redistribute it and/or modify
+ * it under the terms of the GNU General Public License as published by
+ * the Free Software Foundation, either version 3 of the License, or
+ * (at your option) any later version.
+ *
+ * This program is distributed in the hope that it will be useful,
+ * but WITHOUT ANY WARRANTY; without even the implied warranty of
+ * MERCHANTABILITY or FITNESS FOR A PARTICULAR PURPOSE. See the
+ * GNU General Public License for more details.
+ *
+ * You should have received a copy of the GNU General Public License
+ * along with this program. If not, see <http://www.gnu.org/licenses/>.
+ */
+package com.sk89q.worldguard.bukkit;
+
+import com.sk89q.worldguard.protection.flags.DefaultFlag;
+import com.sk89q.worldguard.protection.managers.RegionManager;
+import org.bukkit.event.Event.Priority;
+import org.bukkit.event.Event;
+import org.bukkit.plugin.PluginManager;
+import org.bukkit.block.Block;
+import org.bukkit.ChatColor;
+import org.bukkit.Material;
+import org.bukkit.entity.Player;
+import org.bukkit.World;
+import org.bukkit.event.block.*;
+import org.bukkit.event.block.BlockIgniteEvent.IgniteCause;
+import org.bukkit.inventory.ItemStack;
+import com.sk89q.worldedit.Vector;
+import com.sk89q.worldguard.LocalPlayer;
+import com.sk89q.worldguard.blacklist.events.*;
+import com.sk89q.worldguard.protection.ApplicableRegionSet;
+import static com.sk89q.worldguard.bukkit.BukkitUtil.*;
+import static com.sk89q.worldguard.bukkit.SpongeUtil.*;
+
+/**
+ * The listener for block events.
+ * 
+ * @author sk89q
+ */
+public class WorldGuardBlockListener extends BlockListener {
+
+    private WorldGuardPlugin plugin;
+
+    /**
+     * Construct the object.
+     * 
+     * @param plugin
+     */
+    public WorldGuardBlockListener(WorldGuardPlugin plugin) {
+        this.plugin = plugin;
+    }
+
+    /**
+     * Register events.
+     */
+    public void registerEvents() {
+        PluginManager pm = plugin.getServer().getPluginManager();
+
+        pm.registerEvent(Event.Type.BLOCK_DAMAGE, this, Priority.High, plugin);
+        pm.registerEvent(Event.Type.BLOCK_BREAK, this, Priority.High, plugin);
+        pm.registerEvent(Event.Type.BLOCK_FROMTO, this, Priority.Normal, plugin);
+        pm.registerEvent(Event.Type.BLOCK_IGNITE, this, Priority.High, plugin);
+        pm.registerEvent(Event.Type.BLOCK_PHYSICS, this, Priority.Normal, plugin);
+        pm.registerEvent(Event.Type.BLOCK_PLACE, this, Priority.High, plugin);
+        pm.registerEvent(Event.Type.BLOCK_BURN, this, Priority.High, plugin);
+        pm.registerEvent(Event.Type.SIGN_CHANGE, this, Priority.High, plugin);
+        pm.registerEvent(Event.Type.REDSTONE_CHANGE, this, Priority.High, plugin);
+        pm.registerEvent(Event.Type.SNOW_FORM, this, Priority.High, plugin);
+        pm.registerEvent(Event.Type.LEAVES_DECAY, this, Priority.High, plugin);
+    }
+    
+    /**
+     * Get the world configuration given a world.
+     * 
+     * @param world
+     * @return
+     */
+    protected WorldConfiguration getWorldConfig(World world) {
+        return plugin.getGlobalStateManager().get(world);
+    }
+    
+    /**
+     * Get the world configuration given a player.
+     * 
+     * @param player
+     * @return
+     */
+    protected WorldConfiguration getWorldConfig(Player player) {
+        return plugin.getGlobalStateManager().get(player.getWorld());
+    }
+    
+    /**
+     * Called when a block is damaged.
+     */
+    @Override
+    public void onBlockDamage(BlockDamageEvent event) {
+        if (event.isCancelled()) {
+            return;
+        }
+
+        Player player = event.getPlayer();
+        Block blockDamaged = event.getBlock();
+
+        // Cake are damaged and not broken when they are eaten, so we must
+        // handle them a bit separately
+        if (blockDamaged.getType() == Material.CAKE_BLOCK) {
+            if (!plugin.getGlobalRegionManager().canBuild(player, blockDamaged)) {
+                player.sendMessage(ChatColor.DARK_RED + "You're not invited to this tea party!");
+                event.setCancelled(true);
+                return;
+            }
+        }
+    }
+    
+    /**
+     * Called when a block is broken.
+     */
+    @Override
+    public void onBlockBreak(BlockBreakEvent event) {
+        if (event.isCancelled()) {
+            return;
+        }
+
+        Player player = event.getPlayer();
+        WorldConfiguration wcfg = getWorldConfig(player);
+
+        if (!wcfg.itemDurability) {
+            ItemStack held = player.getItemInHand();
+            if (held.getTypeId() > 0) {
+                held.setDurability((short) -1);
+                player.setItemInHand(held);
+            }
+        }
+
+        if (!plugin.getGlobalRegionManager().canBuild(player, event.getBlock())) {
+            player.sendMessage(ChatColor.DARK_RED + "You don't have permission for this area.");
+            event.setCancelled(true);
+            return;
+        }
+
+        if (wcfg.getBlacklist() != null) {
+            if (!wcfg.getBlacklist().check(
+                    new BlockBreakBlacklistEvent(plugin.wrapPlayer(player),
+                    toVector(event.getBlock()),
+                    event.getBlock().getTypeId()), false, false)) {
+                event.setCancelled(true);
+                return;
+            }
+
+            if (!wcfg.getBlacklist().check(
+                    new DestroyWithBlacklistEvent(plugin.wrapPlayer(player),
+                    toVector(event.getBlock()),
+                    player.getItemInHand().getTypeId()), false, false)) {
+                event.setCancelled(true);
+                return;
+            }
+        }
+        
+        if (wcfg.isChestProtected(event.getBlock(), player)) {
+            player.sendMessage(ChatColor.DARK_RED + "The chest is protected.");
+            event.setCancelled(true);
+            return;
+        }
+    }
+
+    /**
+     * Called when fluids flow.
+     */
+    @Override
+    public void onBlockFromTo(BlockFromToEvent event) {
+        if (event.isCancelled()) {
+            return;
+        }
+
+        World world = event.getBlock().getWorld();
+        Block blockFrom = event.getBlock();
+        Block blockTo = event.getToBlock();
+
+        boolean isWater = blockFrom.getTypeId() == 8 || blockFrom.getTypeId() == 9;
+        boolean isLava = blockFrom.getTypeId() == 10 || blockFrom.getTypeId() == 11;
+
+        ConfigurationManager cfg = plugin.getGlobalStateManager();
+        WorldConfiguration wcfg = cfg.get(event.getBlock().getWorld());
+
+        if (wcfg.simulateSponge && isWater) {
+            int ox = blockTo.getX();
+            int oy = blockTo.getY();
+            int oz = blockTo.getZ();
+
+            for (int cx = -wcfg.spongeRadius; cx <= wcfg.spongeRadius; cx++) {
+                for (int cy = -wcfg.spongeRadius; cy <= wcfg.spongeRadius; cy++) {
+                    for (int cz = -wcfg.spongeRadius; cz <= wcfg.spongeRadius; cz++) {
+                        Block sponge = world.getBlockAt(ox + cx, oy + cy, oz + cz);
+                        if (sponge.getTypeId() == 19
+                                && (!wcfg.redstoneSponges || !sponge.isBlockIndirectlyPowered())) {
+                            event.setCancelled(true);
+                            return;
+                        }
+                    }
+                }
+            }
+        }
+
+        /*if (plugin.classicWater && isWater) {
+        int blockBelow = blockFrom.getRelative(0, -1, 0).getTypeId();
+        if (blockBelow != 0 && blockBelow != 8 && blockBelow != 9) {
+        blockFrom.setTypeId(9);
+        if (blockTo.getTypeId() == 0) {
+        blockTo.setTypeId(9);
+        }
+        return;
+        }
+        }*/
+
+        // Check the fluid block (from) whether it is air.
+        // If so and the target block is protected, cancel the event
+        if (wcfg.preventWaterDamage.size() > 0) {
+            int targetId = blockTo.getTypeId();
+            
+            if ((blockFrom.getTypeId() == 0 || isWater) && 
+                    wcfg.preventWaterDamage.contains(targetId)) {
+                event.setCancelled(true);
+                return;
+            }
+        }
+
+        if (wcfg.allowedLavaSpreadOver.size() > 0 && isLava) {
+            int targetId = blockTo.getRelative(0, -1, 0).getTypeId();
+            
+            if (!wcfg.allowedLavaSpreadOver.contains(targetId)) {
+                event.setCancelled(true);
+                return;
+            }
+        }
+
+        if (wcfg.highFreqFlags && isWater
+                && !plugin.getGlobalRegionManager().allows(DefaultFlag.WATER_FLOW,
+                blockFrom.getLocation())) {
+            event.setCancelled(true);
+            return;
+        }
+
+        if (wcfg.highFreqFlags && isLava
+                && !plugin.getGlobalRegionManager().allows(DefaultFlag.LAVA_FLOW,
+                blockFrom.getLocation())) {
+            event.setCancelled(true);
+            return;
+        }
+    }
+
+    /**
+     * Called when a block gets ignited.
+     */
+    @Override
+    public void onBlockIgnite(BlockIgniteEvent event) {
+        if (event.isCancelled()) {
+            return;
+        }
+
+        IgniteCause cause = event.getCause();
+        Block block = event.getBlock();
+        World world = block.getWorld();
+
+        ConfigurationManager cfg = plugin.getGlobalStateManager();
+        WorldConfiguration wcfg = cfg.get(world);
+
+        boolean isFireSpread = cause == IgniteCause.SPREAD;
+
+        if (wcfg.preventLightningFire && cause == IgniteCause.LIGHTNING) {
+            event.setCancelled(true);
+            return;
+        }
+
+        if (wcfg.preventLavaFire && cause == IgniteCause.LAVA) {
+            event.setCancelled(true);
+            return;
+        }
+
+        if (wcfg.disableFireSpread && isFireSpread) {
+            event.setCancelled(true);
+            return;
+        }
+        /*
+        if (wcfg.blockLighter && cause == IgniteCause.FLINT_AND_STEEL) {
+            event.setCancelled(true);
+            return;
+        }
+        */
+        if (wcfg.fireSpreadDisableToggle && isFireSpread) {
+            event.setCancelled(true);
+            return;
+        }
+
+        if (wcfg.disableFireSpreadBlocks.size() > 0 && isFireSpread) {
+            int x = block.getX();
+            int y = block.getY();
+            int z = block.getZ();
+
+            if (wcfg.disableFireSpreadBlocks.contains(world.getBlockTypeIdAt(x, y - 1, z))
+                    || wcfg.disableFireSpreadBlocks.contains(world.getBlockTypeIdAt(x + 1, y, z))
+                    || wcfg.disableFireSpreadBlocks.contains(world.getBlockTypeIdAt(x - 1, y, z))
+                    || wcfg.disableFireSpreadBlocks.contains(world.getBlockTypeIdAt(x, y, z - 1))
+                    || wcfg.disableFireSpreadBlocks.contains(world.getBlockTypeIdAt(x, y, z + 1))) {
+                event.setCancelled(true);
+                return;
+            }
+        }
+
+        if (wcfg.useRegions) {
+            Vector pt = toVector(block);
+            Player player = event.getPlayer();
+            RegionManager mgr = plugin.getGlobalRegionManager().get(world);
+            ApplicableRegionSet set = mgr.getApplicableRegions(pt);
+
+            if (player != null && !plugin.getGlobalRegionManager().hasBypass(player, world)) {
+                LocalPlayer localPlayer = plugin.wrapPlayer(player);
+
+                if (cause == IgniteCause.FLINT_AND_STEEL
+                        && !set.canBuild(localPlayer)) {
+                    event.setCancelled(true);
+                    return;
+                }
+
+                if (cause == IgniteCause.FLINT_AND_STEEL
+                        && !set.allows(DefaultFlag.LIGHTER)) {
+                    event.setCancelled(true);
+                    return;
+                }
+            }
+
+            if (wcfg.highFreqFlags && isFireSpread
+                    && !set.allows(DefaultFlag.FIRE_SPREAD)) {
+                event.setCancelled(true);
+                return;
+            }
+
+            if (wcfg.highFreqFlags && cause == IgniteCause.LAVA
+                    && !set.allows(DefaultFlag.LAVA_FIRE)) {
+                event.setCancelled(true);
+                return;
+            }
+        }
+
+    }
+
+    /**
+     * Called when a block is destroyed from burning.
+     */
+    @Override
+    public void onBlockBurn(BlockBurnEvent event) {
+
+        if (event.isCancelled()) {
+            return;
+        }
+
+        ConfigurationManager cfg = plugin.getGlobalStateManager();
+        WorldConfiguration wcfg = cfg.get(event.getBlock().getWorld());
+
+        if (wcfg.disableFireSpread) {
+            event.setCancelled(true);
+            return;
+        }
+
+        if (wcfg.fireSpreadDisableToggle) {
+            event.setCancelled(true);
+            return;
+        }
+
+        if (wcfg.disableFireSpreadBlocks.size() > 0) {
+            Block block = event.getBlock();
+
+            if (wcfg.disableFireSpreadBlocks.contains(block.getTypeId())) {
+                event.setCancelled(true);
+                return;
+            }
+        }
+
+        if (wcfg.isChestProtected(event.getBlock())) {
+            event.setCancelled(true);
+            return;
+        }
+        
+        if (wcfg.useRegions) {
+            Block block = event.getBlock();
+            Vector pt = toVector(block);
+            RegionManager mgr = plugin.getGlobalRegionManager().get(block.getWorld());
+            ApplicableRegionSet set = mgr.getApplicableRegions(pt);
+
+            if (!set.allows(DefaultFlag.FIRE_SPREAD)) {
+                event.setCancelled(true);
+                return;
+            }
+
+        }
+    }
+
+    /**
+     * Called when block physics occurs.
+     */
+    @Override
+    public void onBlockPhysics(BlockPhysicsEvent event) {
+
+        if (event.isCancelled()) {
+            return;
+        }
+
+        ConfigurationManager cfg = plugin.getGlobalStateManager();
+        WorldConfiguration wcfg = cfg.get(event.getBlock().getWorld());
+
+        int id = event.getChangedTypeId();
+
+        if (id == 13 && wcfg.noPhysicsGravel) {
+            event.setCancelled(true);
+            return;
+        }
+
+        if (id == 12 && wcfg.noPhysicsSand) {
+            event.setCancelled(true);
+            return;
+        }
+
+        if (id == 90 && wcfg.allowPortalAnywhere) {
+            event.setCancelled(true);
+            return;
+        }
+    }
+
+    /**
+     * Called when a player places a block.
+     */
+    @Override
+    public void onBlockPlace(BlockPlaceEvent event) {
+
+        if (event.isCancelled()) {
+            return;
+        }
+
+        Block blockPlaced = event.getBlock();
+        Player player = event.getPlayer();
+        World world = blockPlaced.getWorld();
+
+        ConfigurationManager cfg = plugin.getGlobalStateManager();
+        WorldConfiguration wcfg = cfg.get(world);
+
+        if (wcfg.useRegions) {
+            if (!plugin.getGlobalRegionManager().canBuild(player, blockPlaced.getLocation())) {
+                player.sendMessage(ChatColor.DARK_RED + "You don't have permission for this area.");
+                event.setCancelled(true);
+                return;
+            }
+        }
+
+        if (wcfg.getBlacklist() != null) {
+            if (!wcfg.getBlacklist().check(
+                    new BlockPlaceBlacklistEvent(plugin.wrapPlayer(player), toVector(blockPlaced),
+                    blockPlaced.getTypeId()), false, false)) {
+                event.setCancelled(true);
+                return;
+            }
+        }
+        
+        if (wcfg.signChestProtection && wcfg.getChestProtection().isChest(blockPlaced.getType())) {
+            if (wcfg.isAdjacentChestProtected(event.getBlock(), player)) {
+                player.sendMessage(ChatColor.DARK_RED + "This spot is for a chest that you don't have permission for.");
+                event.setCancelled(true);
+                return;
+            }
+        }
+
+        if (wcfg.simulateSponge && blockPlaced.getTypeId() == 19) {
+            if (wcfg.redstoneSponges && blockPlaced.isBlockIndirectlyPowered()) {
+                return;
+            }
+
+            int ox = blockPlaced.getX();
+            int oy = blockPlaced.getY();
+            int oz = blockPlaced.getZ();
+
+            SpongeUtil.clearSpongeWater(plugin, world, ox, oy, oz);
+        }
+    }
+
+    /**
+     * Called when redstone changes.
+     */
+    @Override
+    public void onBlockRedstoneChange(BlockRedstoneEvent event) {
+
+        Block blockTo = event.getBlock();
+        World world = blockTo.getWorld();
+
+        ConfigurationManager cfg = plugin.getGlobalStateManager();
+        WorldConfiguration wcfg = cfg.get(world);
+
+        if (wcfg.simulateSponge && wcfg.redstoneSponges) {
+            int ox = blockTo.getX();
+            int oy = blockTo.getY();
+            int oz = blockTo.getZ();
+
+            for (int cx = -1; cx <= 1; cx++) {
+                for (int cy = -1; cy <= 1; cy++) {
+                    for (int cz = -1; cz <= 1; cz++) {
+                        Block sponge = world.getBlockAt(ox + cx, oy + cy, oz + cz);
+                        if (sponge.getTypeId() == 19
+                                && sponge.isBlockIndirectlyPowered()) {
+                            SpongeUtil.clearSpongeWater(plugin, world, ox + cx, oy + cy, oz + cz);
+                        } else if (sponge.getTypeId() == 19
+                                && !sponge.isBlockIndirectlyPowered()) {
+                            SpongeUtil.addSpongeWater(plugin, world, ox + cx, oy + cy, oz + cz);
+                        }
+                    }
+                }
+            }
+
+            return;
+        }
+    }
+
+    /**
+     * Called when a sign is changed.
+     */
+    @Override
+    public void onSignChange(SignChangeEvent event) {
+
+        Player player = event.getPlayer();
+        WorldConfiguration wcfg = getWorldConfig(player);
+        
+        if (wcfg.signChestProtection) {
+            if (event.getLine(0).equalsIgnoreCase("[Lock]")) {
+                if (wcfg.isChestProtectedPlacement(event.getBlock(), player)) {
+                    player.sendMessage(ChatColor.DARK_RED + "You do not own the adjacent chest.");
+                    dropSign(event.getBlock());
+                    event.setCancelled(true);
+                    return;
+                }
+                
+                if (event.getBlock().getType() != Material.SIGN_POST) {
+                    player.sendMessage(ChatColor.RED
+                            + "The [Lock] sign must be a sign post, not a wall sign.");
+
+                    dropSign(event.getBlock());
+                    event.setCancelled(true);
+                    return;
+                }
+
+                if (!event.getLine(1).equalsIgnoreCase(player.getName())) {
+                    player.sendMessage(ChatColor.RED
+                            + "The first owner line must be your name.");
+
+                    dropSign(event.getBlock());
+                    event.setCancelled(true);
+                    return;
+                }
+                
+                Material below = event.getBlock().getRelative(0, -1, 0).getType();
+
+                if (below == Material.TNT || below == Material.SAND
+                        || below == Material.GRAVEL || below == Material.SIGN_POST) {
+                    player.sendMessage(ChatColor.RED
+                            + "That is not a safe block that you're putting this sign on.");
+
+                    dropSign(event.getBlock());
+                    event.setCancelled(true);
+                    return;
+                }
+                
+                event.setLine(0, "[Lock]");
+                player.sendMessage(ChatColor.YELLOW
+                        + "A chest or double chest above is now protected.");
+            }
+        } else {
+            if (event.getLine(0).equalsIgnoreCase("[Lock]")) {
+                player.sendMessage(ChatColor.RED
+                        + "WorldGuard's sign chest protection is disabled.");
+                
+                dropSign(event.getBlock());
+                event.setCancelled(true);
+                return;
+            }
+        }
+    }
+    
+    /**
+     * Called when snow is formed.
+     */
+    @Override
+    public void onSnowForm(SnowFormEvent event) {
+        if (event.isCancelled()) {
+            return;
+        }
+
+        if (!plugin.getGlobalRegionManager().allows(DefaultFlag.SNOW_FALL,
+                event.getBlock().getLocation())) {
+            event.setCancelled(true);
+        }
+    }
+
+    @Override
+    public void onLeavesDecay(LeavesDecayEvent event) {
+        if (event.isCancelled()) {
+            return;
+        }
+
+        if (!plugin.getGlobalRegionManager().allows(DefaultFlag.LEAF_DECAY, event.getBlock().getLocation())) {
+            event.setCancelled(true);
+        }
+    }
+    /**
+     * Drops a sign item and removes a sign.
+     * 
+     * @param block
+     */
+    private void dropSign(Block block) {
+        block.setTypeId(0);
+        block.getWorld().dropItemNaturally(block.getLocation(),
+                new ItemStack(Material.SIGN, 1));
+    }
+
+    /**
+     * Remove water around a sponge.
+     * 
+     * @param world
+     * @param ox
+     * @param oy
+     * @param oz
+     */
+    private void clearSpongeWater(World world, int ox, int oy, int oz) {
+
+        ConfigurationManager cfg = plugin.getGlobalConfiguration();
+        WorldConfiguration wcfg = cfg.get(world);
+
+        for (int cx = -wcfg.spongeRadius; cx <= wcfg.spongeRadius; cx++) {
+            for (int cy = -wcfg.spongeRadius; cy <= wcfg.spongeRadius; cy++) {
+                for (int cz = -wcfg.spongeRadius; cz <= wcfg.spongeRadius; cz++) {
+                    if (isBlockWater(world, ox + cx, oy + cy, oz + cz)) {
+                        world.getBlockAt(ox + cx, oy + cy, oz + cz).setTypeId(0);
+                    }
+                }
+            }
+        }
+    }
+}