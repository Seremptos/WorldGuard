// $Id$
/*
 * WorldGuard
 * Copyright (C) 2010 sk89q <http://www.sk89q.com>
 *
 * This program is free software: you can redistribute it and/or modify
 * it under the terms of the GNU General Public License as published by
 * the Free Software Foundation, either version 3 of the License, or
 * (at your option) any later version.
 *
 * This program is distributed in the hope that it will be useful,
 * but WITHOUT ANY WARRANTY; without even the implied warranty of
 * MERCHANTABILITY or FITNESS FOR A PARTICULAR PURPOSE. See the
 * GNU General Public License for more details.
 *
 * You should have received a copy of the GNU General Public License
 * along with this program. If not, see <http://www.gnu.org/licenses/>.
*/

import java.util.Timer;
import java.util.TimerTask;
import java.util.logging.Logger;
import java.util.logging.Level;
import java.util.logging.Handler;
import java.util.logging.ConsoleHandler;
import java.util.Set;
import java.util.HashSet;
import java.util.Map;
import java.util.HashMap;
import java.util.List;
import java.util.ArrayList;
import java.util.LinkedList;
import java.util.Random;
import java.io.*;
import java.util.logging.FileHandler;
import com.sk89q.worldguard.*;

/**
 * Event listener for Hey0's server mod.
 *
 * @author sk89q
 */
public class WorldGuardListener extends PluginListener {
    /**
     * Logger.
     */
    private static final Logger logger = Logger.getLogger("Minecraft.WorldGuard");
    /**
     * Timer for threading.
     */
    private static final Timer timer = new Timer();
    /**
     * Random number generator.
     */
    private static Random rand = new Random();

    /**
     * Plugin host.
     */
    private WorldGuard plugin;
    /**
     * Properties file for CraftBook.
     */
    private PropertiesFile properties = new PropertiesFile("worldguard.properties");
    /**
     * List of blocks to remove when possible.
     */
    private LinkedList<int[]> blockRemoveQueue = new LinkedList<int[]>();

    private boolean enforceOneSession;
    private boolean blockCreepers;
    private boolean blockTNT;
    private boolean blockLighter;
    private boolean preventLavaFire;
    private boolean disableAllFire;
    private boolean simulateSponge;
    private boolean blockLagFix;
    private Set<Integer> fireNoSpreadBlocks;
    private Set<Integer> allowedLavaSpreadOver;
    private Set<Integer> itemDropBlacklist;
    private boolean classicWater;
    private Map<Integer,BlacklistEntry> blacklist;

    /**
     * Construct the listener.
     * 
     * @param plugin
     */
    public WorldGuardListener(WorldGuard plugin) {
        this.plugin = plugin;
    }

    /**
     * Convert a comma-delimited list to a set of integers.
     * 
     * @param str
     * @return
     */
    private static Set<Integer> toBlockIDSet(String str) {
        if (str.trim().length() == 0) {
            return null;
        }
        
        String[] items = str.split(",");
        Set<Integer> result = new HashSet<Integer>();

        for (String item : items) {
            try {
                result.add(Integer.parseInt(item.trim()));
            } catch (NumberFormatException e) {
                int id = etc.getDataSource().getItem(item.trim());
                if (id != 0) {
                    result.add(id);
                } else {
                    logger.log(Level.WARNING, "WorldGuard: Unknown block name: "
                            + item);
                }
            }
        }

        return result;
    }

    /**
     * Load the configuration
     */
    public void loadConfiguration() {
        properties.load();

        enforceOneSession = properties.getBoolean("enforce-single-session", true);
        blockCreepers = properties.getBoolean("block-creepers", false);
        blockTNT = properties.getBoolean("block-tnt", false);
        blockLighter = properties.getBoolean("block-lighter", false);
        preventLavaFire = properties.getBoolean("disable-lava-fire", false);
        disableAllFire = properties.getBoolean("disable-all-fire-spread", false);
        itemDropBlacklist = toBlockIDSet(properties.getString("item-drop-blacklist", ""));
        fireNoSpreadBlocks = toBlockIDSet(properties.getString("disallowed-fire-spread-blocks", ""));
        allowedLavaSpreadOver = toBlockIDSet(properties.getString("allowed-lava-spread-blocks", ""));
        classicWater = properties.getBoolean("classic-water", false);
        simulateSponge = properties.getBoolean("simulate-sponge", false);
        blockLagFix = properties.getBoolean("block-lag-fix", false);

        try {
            blacklist = loadBlacklist(new File("worldguard-blacklist.txt"));
        } catch (FileNotFoundException e) {
            logger.log(Level.WARNING, "WorldGuard blacklist does not exist.");
        } catch (IOException e) {
            logger.log(Level.WARNING, "Could not load WorldGuard blacklist: "
                    + e.getMessage());
        }

        Logger blacklistLogger = Logger.getLogger("WorldGuard.Blacklist");
        blacklistLogger.setUseParentHandlers(false);
        for (Handler handler : blacklistLogger.getHandlers()) {
            blacklistLogger.removeHandler(handler);
        }

        // Blacklist log to console
        if (properties.getBoolean("blacklist-log-console", true)) {
            Handler handler = new ConsoleHandler();
            handler.setFormatter(new ConsoleLogFormat());
            blacklistLogger.addHandler(handler);
        }

        // Blacklist log file
        String logFile = properties.getString("blacklist-log-file", "").trim();
        int limit = properties.getInt("blacklist-log-file-limit", 1024 * 1024 * 5);
        int count = properties.getInt("blacklist-log-file-count", 10);
        if (logFile.length() > 0) {
            try {
                Handler handler = new FileHandler(logFile, limit, count, true);
                handler.setFormatter(new SimpleLogFormat());
                blacklistLogger.addHandler(handler);
            } catch (IOException e) {
                logger.log(Level.WARNING, "Could not open blacklist log file: "
                        + e.getMessage());
            }
        }

        logger.log(Level.INFO, enforceOneSession ? "WorldGuard: Single session is enforced."
                : "WorldGuard: Single session is NOT ENFORCED.");
        logger.log(Level.INFO, blockTNT ? "WorldGuard: TNT ignition is blocked."
                : "WorldGuard: TNT ignition is PERMITTED.");
        logger.log(Level.INFO, blockLighter ? "WorldGuard: Lighters are blocked."
                : "WorldGuard: Lighters are PERMITTED.");
        logger.log(Level.INFO, preventLavaFire ? "WorldGuard: Lava fire is blocked."
                : "WorldGuard: Lava fire is PERMITTED.");
        if (disableAllFire) {
            logger.log(Level.INFO, "WorldGuard: All fire spread is disabled.");
        } else {
            if (fireNoSpreadBlocks != null) {
                logger.log(Level.INFO, "WorldGuard: Fire spread is limited to "
                        + fireNoSpreadBlocks.size() + " block types.");
            } else {
                logger.log(Level.INFO, "WorldGuard: Fire spread is UNRESTRICTED.");
            }
        }
    }
    
    /**
     * Called during the early login process to check whether or not to kick the
     * player
     *
     * @param user
     * @return kick reason. null if you don't want to kick the player.
     */
    public String onLoginChecks(String user) {
        if (enforceOneSession) {
            for (Player player : etc.getServer().getPlayerList()) {
                if (player.getName().equalsIgnoreCase(user)) {
                    player.kick("Logged in from another location.");
                }
            }
        }

        return null;
    }
    
    /**
     * Called when a player drops an item.
     * 
     * @param player
     *            player who dropped the item
     * @param item
     *            item that was dropped
     * @return true if you don't want the dropped item to be spawned in the
     *         world
     */
    public boolean onItemDrop(Player player, Item item) {
        if (itemDropBlacklist.isEmpty()) return false;

		  int n = item.getItemId();
		  if (itemDropBlacklist.contains(n)) {
		      player.sendMessage(Colors.Rose+"Item was destroyed!");
		      return true;
		  }
		  return false;
    }

    /**
     * Called when someone presses right click. If they right clicked with a
     * block you can return true to cancel that. You can intercept this to add
     * your own right click actions to different item types (see itemInHand)
     *
     * @param player
     * @param blockPlaced
     * @param blockClicked
     * @param itemInHand
     * @return false if you want the action to go through
     */
    public boolean onBlockCreate(Player player, Block blockPlaced, Block blockClicked,
            int itemInHand) {
        if (blacklist != null) {
            BlacklistEntry entry = blacklist.get(itemInHand);
            if (entry != null) {                
                if (!entry.onRightClick(itemInHand, player)) {
                    // Water/lava bucket fix
                    if (itemInHand == 326 || itemInHand == 327) {
                        final int x = blockPlaced.getX();
                        final int y = blockPlaced.getY();
                        final int z = blockPlaced.getZ();
                        final int existingID = etc.getServer().getBlockIdAt(x, y, z);

                        // This is REALLY BAD, but there's no other choice
                        // at the moment that is as reliable
                        timer.schedule(new TimerTask() {
                            public void run() {
                                try {
                                    etc.getServer().setBlockAt(existingID, x, y, z);
                                } catch (Throwable t) {}
                            }
                        }, 200); // Just in case
                    }
                    return true;
                }

                if (!entry.onRightClickOn(blockClicked, player)) {
                    return true;
                }
            }
        }
        
        return false;
    }

    /**
     * Called when a person left clicks a block.
     *
     * @param player
     * @param block
     * @return
     */
    public boolean onBlockDestroy(Player player, Block block) {
        int type = block.getType();
        
        if (blacklist != null) {
            BlacklistEntry entry = blacklist.get(player.getItemInHand());
            if (entry != null) {
                if (entry.onLeftClick(player.getItemInHand(), player)) {
                    return true;
                }
            }
            
            entry = blacklist.get(block.getType());
            if (entry != null) {
                if (!entry.onDestroy(block, player)) {
                    return true;
                }
            }
        }
<<<<<<< HEAD

        if (blockLagFix
                && type != 64 // Wooden door
                && type != 71 // Iron door
                && type != 77 // Stone button
                && type != 69 // Lever
                && type != 7 // Bedrock
                && type != 51 // Fire
                && type != 46 // TNT
                && type != 59 // Crops
                && type != 62 // Burning furnace
                && type != 50 // Torch
                && type != 75 // Redstone torch
                && type != 76 // Redstone torch
                ) {

            // Check other plugins first to see if this block can be
            // destroyed. Since this causes the hook to eventually call
            // twice, we try to nullify it below
            if (canDestroyBlock(player, block)) {
                if (block.getStatus() == 3) {
                    int dropped = type;
                    int count = 1;

                    if (type == 1) { dropped = 4; } // Stone
                    else if (type == 2) { dropped = 3; } // Grass
                    else if (type == 16) { dropped = 263; } // Coal ore
                    else if (type == 18) { // Leaves
                        if (rand.nextDouble() > 0.95) {
                            dropped = 6;
                        } else {
                            dropped = 0;
                        }
                    }
                    else if (type == 20) { dropped = 0; } // Glass
                    else if (type == 47) { dropped = 0; } // Bookshelves
                    else if (type == 52) { dropped = 0; } // Mob spawner
                    else if (type == 53) { dropped = 5; } // Wooden stairs
                    else if (type == 55) { dropped = 331; } // Redstone wire
                    else if (type == 56) { dropped = 264; } // Diamond ore
                    else if (type == 60) { dropped = 3; } // Soil
                    else if (type == 63) { dropped = 323; } // Sign post
                    else if (type == 67) { dropped = 4; } // Cobblestone stairs
                    else if (type == 68) { dropped = 323; } // Wall sign
                    else if (type == 73) { dropped = 331; count = 4; } // Redstone ore
                    else if (type == 74) { dropped = 331; count = 4; } // Glowing redstone ore
                    else if (type == 75) { dropped = 76; count = 4; } // Redstone torch
                    else if (type == 78) { dropped = 0; } // Snow
                    else if (type == 79) { dropped = 0; count = 4; } // Ice
                    else if (type == 82) { dropped = 337; count = 4; } // Clay
                    else if (type == 83) { dropped = 338; } // Reed
                    else if (type == 89) { dropped = 348; } // Lightstone

                    etc.getServer().setBlockAt(0, block.getX(), block.getY(), block.getZ());

                    if (dropped > 0) {
                        for (int i = 0; i < count; i++) {
                            etc.getServer().dropItem(block.getX(), block.getY(), block.getZ(),
                                    dropped, i);
                        }

                        // Drop flint with gravel
                        if (type == 13) {
                            if (rand.nextDouble() > 0.95) {
                                etc.getServer().dropItem(block.getX(), block.getY(), block.getZ(),
                                        318, 1);
                            }
                        }
                    }
                }

                return true;
            }

            // So we don't have double hook calls caused by the
            // plugin/protection check
            block.setType(0);
            block.setStatus(2);
        }
=======
>>>>>>> d4a3e046
        
        return false;
    }

    /*
     * Called when either a lava block or a lighter tryes to light something on fire.
     * block status depends on the light source:
     * 1 = lava.
     * 2 = lighter (flint + steel).
     * 3 = spread (dynamic spreading of fire).
     * @param block
     *          block that the fire wants to spawn in.
     *
     * @return true if you dont want the fire to ignite.
     */
    public boolean onIgnite(Block block, Player player) {
        if (preventLavaFire && block.getStatus() == 1) {
            return true;
        }
        
        if (blockLighter && block.getStatus() == 2) {
            return !player.canUseCommand("/uselighter")
                    && !player.canUseCommand("/lighter");
        }

        if (disableAllFire && block.getStatus() == 3) {
            return true;
        }

        if (fireNoSpreadBlocks != null && block.getStatus() == 3) {
            int x = block.getX();
            int y = block.getY();
            int z = block.getZ();
            if (fireNoSpreadBlocks.contains(etc.getServer().getBlockIdAt(x, y - 1, z))
                    || fireNoSpreadBlocks.contains(etc.getServer().getBlockIdAt(x + 1, y, z))
                    || fireNoSpreadBlocks.contains(etc.getServer().getBlockIdAt(x - 1, y, z))
                    || fireNoSpreadBlocks.contains(etc.getServer().getBlockIdAt(x, y, z - 1))
                    || fireNoSpreadBlocks.contains(etc.getServer().getBlockIdAt(x, y, z + 1))) {
                return true;
            }
        }

        return false;
    }

    /*
     * Called when a dynamite block or a creeper is triggerd.
     * block status depends on explosive compound:
     * 1 = dynamite.
     * 2 = creeper.
     * @param block
     *          dynamite block/creeper location block.
     *
     * @return true if you dont the block to explode.
     */
    public boolean onExplode(Block block) {
        if (blockCreepers && block.getStatus() == 2) {
            return true;
        }

        if (blockTNT && block.getStatus() == 1) {
            return true;
        }

        return false;
    }

    /*
     * Called when lava wants to flow to a certain block.
     * block status represents the type that wants to flow.
     * (10 & 11 for lava and 8 & 9 for water)
     *
     * @param block
     *          the block beneath where the substance wants to flow to.
     *
     * for example:
     * lava want to flow to block x,y,z then the param block is the block x,y-1,z.
     *
     * @return true if you dont want the substance to flow.
     */
    public boolean onFlow(Block block) {
        int x = block.getX();
        int y = block.getY();
        int z = block.getZ();

        if (simulateSponge && (block.getStatus() == 8 || block.getStatus() == 9)) {
            int ox = block.getX();
            int oy = block.getY() + 1;
            int oz = block.getZ();

            Server server = etc.getServer();

            for (int cx = -4; cx <= 4; cx++) {
                for (int cy = -4; cy <= 4; cy++) {
                    for (int cz = -4; cz <= 4; cz++) {
                        if (server.getBlockIdAt(ox + cx, oy + cy, oz + cz) == 19) {
                            return true;
                        }
                    }
                }
            }
        }

        if (classicWater && (block.getStatus() == 8 || block.getStatus() == 9)) {
            int blockBelow = etc.getServer().getBlockIdAt(block.getX(), block.getY(), block.getZ());
            if (blockBelow != 0 && blockBelow != 8 && blockBelow != 9) {
                etc.getServer().setBlockAt(9, block.getX(), block.getY() + 1, block.getZ());
                return false;
            }
        }

        if (allowedLavaSpreadOver != null && (block.getStatus() == 10 || block.getStatus() == 11)) {
            if (!allowedLavaSpreadOver.contains(block.getType())) {
                return true;
            }
        }

        return false;
    }

    /**
     * Called on player disconnect
     *
     * @param player
     */
    public void onDisconnect(Player player) {
        BlacklistEntry.forgetPlayer(player);
    }

    /**
     * Checks if a block can be destroyed.
     * 
     * @param player
     * @param block
     * @return
     */
    public boolean canDestroyBlock(Player player, Block block) {
        plugin.toggleEnabled(); // Prevent infinite loop
        try {
            return !(Boolean)etc.getLoader().callHook(PluginLoader.Hook.BLOCK_DESTROYED,
                    new Object[]{ player.getUser(), block });
        } catch (Throwable t) {
            return true;
        } finally {
            plugin.toggleEnabled();
        }
    }

    /**
     * Load the blacklist.
     * 
     * @param file
     * @return
     * @throws IOException
     */
    public Map<Integer,BlacklistEntry> loadBlacklist(File file)
            throws IOException {
        FileReader input = null;
        Map<Integer,BlacklistEntry> blacklist = new HashMap<Integer,BlacklistEntry>();

        try {
            input = new FileReader(file);
            BufferedReader buff = new BufferedReader(input);

            String line;
            List<BlacklistEntry> entries = null;
            while ((line = buff.readLine()) != null) {
                line = line.trim();

                // Blank line
                if (line.length() == 0) {
                    continue;
                } else if (line.charAt(0) == ';' || line.charAt(0) == '#') {
                    continue;
                }

                if (line.matches("^\\[.*\\]$")) {
                    String[] items = line.substring(1, line.length() - 1).split(",");
                    entries = new ArrayList<BlacklistEntry>();

                    for (String item : items) {
                        int id = 0;

                        try {
                            id = Integer.parseInt(item.trim());
                        } catch (NumberFormatException e) {
                            id = etc.getDataSource().getItem(item.trim());
                            if (id == 0) {
                                logger.log(Level.WARNING, "WorldGuard: Unknown block name: "
                                        + item);
                                break;
                            }
                        }

                        BlacklistEntry entry = new BlacklistEntry();
                        blacklist.put(id, entry);
                        entries.add(entry);
                    }
                } else if (entries != null) {
                    String[] parts = line.split("=");

                    if (parts.length == 1) {
                        logger.log(Level.WARNING, "Found option with no value "
                                + file.getName() + " for '" + line + "'");
                        continue;
                    }

                    boolean unknownOption = false;

                    for (BlacklistEntry entry : entries) {
                        if (parts[0].equalsIgnoreCase("ignore-groups")) {
                            entry.setIgnoreGroups(parts[1].split(","));
                        } else if(parts[0].equalsIgnoreCase("on-destroy")) {
                            entry.setDestroyActions(parts[1].split(","));
                        } else if(parts[0].equalsIgnoreCase("on-left")) {
                            entry.setLeftClickActions(parts[1].split(","));
                        } else if(parts[0].equalsIgnoreCase("on-right")) {
                            entry.setRightClickActions(parts[1].split(","));
                        } else if(parts[0].equalsIgnoreCase("on-right-on")) {
                            entry.setRightClickOnActions(parts[1].split(","));
                        } else {
                            unknownOption = true;
                        }
                    }

                    if (unknownOption) {
                        logger.log(Level.WARNING, "Unknown option '" + parts[0]
                                + "' in " + file.getName() + " for '" + line + "'");
                    }
                } else {
                    logger.log(Level.WARNING, "Found option with no heading "
                            + file.getName() + " for '" + line + "'");
                }
            }

            return blacklist.isEmpty() ? null : blacklist;
        } finally {
            try {
                if (input != null) {
                    input.close();
                }
            } catch (IOException e2) {
            }
        }
    }

    /**
     * Get the low priority listener.
     * 
     * @return
     */
    public LowPriorityListener getLowPriorityListener() {
        return new LowPriorityListener();
    }

    /**
     * Low priority listener.
     */
    public class LowPriorityListener extends PluginListener {
        /**
         * Called when a person left clicks a block.
         *
         * @param player
         * @param block
         * @return
         */
        public boolean onBlockDestroy(Player player, Block block) {
            int type = block.getType();

            if (blockLagFix
                    && type != 64 // Wooden door
                    && type != 71 // Iron door
                    && type != 77 // Stone button
                    && type != 69 // Lever
                    && type != 7 // Bedrock
                    && type != 51 // Fire
                    && type != 46 // TNT
                    && type != 59 // Crops
                    && type != 62 // Burning furnace
                    && type != 50 // Torch
                    && type != 75 // Redstone torch
                    && type != 76 // Redstone torch
                    ) {

                if (block.getStatus() == 3) {
                    int dropped = type;
                    int count = 1;

                    if (type == 1) { dropped = 4; } // Stone
                    else if (type == 2) { dropped = 3; } // Grass
                    else if (type == 16) { dropped = 263; } // Coal ore
                    else if (type == 18) { // Leaves
                        if (rand.nextDouble() > 0.95) {
                            dropped = 6;
                        } else {
                            dropped = 0;
                        }
                    }
                    else if (type == 47) { dropped = 0; } // Bookshelves
                    else if (type == 52) { dropped = 0; } // Mob spawner
                    else if (type == 53) { dropped = 5; } // Wooden stairs
                    else if (type == 55) { dropped = 331; } // Redstone wire
                    else if (type == 56) { dropped = 264; } // Diamond ore
                    else if (type == 60) { dropped = 3; } // Soil
                    else if (type == 63) { dropped = 323; } // Sign post
                    else if (type == 67) { dropped = 4; } // Cobblestone stairs
                    else if (type == 68) { dropped = 323; } // Wall sign
                    else if (type == 73) { dropped = 331; count = 4; } // Redstone ore
                    else if (type == 74) { dropped = 331; count = 4; } // Glowing redstone ore
                    else if (type == 75) { dropped = 76; count = 4; } // Redstone torch
                    else if (type == 79) { dropped = 0; count = 4; } // Ice
                    else if (type == 82) { dropped = 337; count = 4; } // Clay
                    else if (type == 83) { dropped = 338; count = 4; } // Reed
                    else if (type == 89) { dropped = 348; } // Lightstone

                    etc.getServer().setBlockAt(0, block.getX(), block.getY(), block.getZ());

                    if (dropped > 0) {
                        for (int i = 0; i < count; i++) {
                            etc.getServer().dropItem(block.getX(), block.getY(), block.getZ(),
                                    dropped, i);
                        }

                        // Drop flint with gravel
                        if (type == 13) {
                            if (rand.nextDouble() > 0.95) {
                                etc.getServer().dropItem(block.getX(), block.getY(), block.getZ(),
                                        318, 1);
                            }
                        }
                    }
                }

                return true;
            }

            return false;
        }
    }
}<|MERGE_RESOLUTION|>--- conflicted
+++ resolved
@@ -227,14 +227,15 @@
      *         world
      */
     public boolean onItemDrop(Player player, Item item) {
-        if (itemDropBlacklist.isEmpty()) return false;
-
-		  int n = item.getItemId();
-		  if (itemDropBlacklist.contains(n)) {
-		      player.sendMessage(Colors.Rose+"Item was destroyed!");
-		      return true;
-		  }
-		  return false;
+        if (itemDropBlacklist != null) {
+            int n = item.getItemId();
+            if (itemDropBlacklist.contains(n)) {
+                player.sendMessage(Colors.Rose + "Item was destroyed!");
+                return true;
+            }
+        }
+
+        return false;
     }
 
     /**
@@ -308,7 +309,6 @@
                 }
             }
         }
-<<<<<<< HEAD
 
         if (blockLagFix
                 && type != 64 // Wooden door
@@ -388,8 +388,6 @@
             block.setType(0);
             block.setStatus(2);
         }
-=======
->>>>>>> d4a3e046
         
         return false;
     }
@@ -635,98 +633,4 @@
             }
         }
     }
-
-    /**
-     * Get the low priority listener.
-     * 
-     * @return
-     */
-    public LowPriorityListener getLowPriorityListener() {
-        return new LowPriorityListener();
-    }
-
-    /**
-     * Low priority listener.
-     */
-    public class LowPriorityListener extends PluginListener {
-        /**
-         * Called when a person left clicks a block.
-         *
-         * @param player
-         * @param block
-         * @return
-         */
-        public boolean onBlockDestroy(Player player, Block block) {
-            int type = block.getType();
-
-            if (blockLagFix
-                    && type != 64 // Wooden door
-                    && type != 71 // Iron door
-                    && type != 77 // Stone button
-                    && type != 69 // Lever
-                    && type != 7 // Bedrock
-                    && type != 51 // Fire
-                    && type != 46 // TNT
-                    && type != 59 // Crops
-                    && type != 62 // Burning furnace
-                    && type != 50 // Torch
-                    && type != 75 // Redstone torch
-                    && type != 76 // Redstone torch
-                    ) {
-
-                if (block.getStatus() == 3) {
-                    int dropped = type;
-                    int count = 1;
-
-                    if (type == 1) { dropped = 4; } // Stone
-                    else if (type == 2) { dropped = 3; } // Grass
-                    else if (type == 16) { dropped = 263; } // Coal ore
-                    else if (type == 18) { // Leaves
-                        if (rand.nextDouble() > 0.95) {
-                            dropped = 6;
-                        } else {
-                            dropped = 0;
-                        }
-                    }
-                    else if (type == 47) { dropped = 0; } // Bookshelves
-                    else if (type == 52) { dropped = 0; } // Mob spawner
-                    else if (type == 53) { dropped = 5; } // Wooden stairs
-                    else if (type == 55) { dropped = 331; } // Redstone wire
-                    else if (type == 56) { dropped = 264; } // Diamond ore
-                    else if (type == 60) { dropped = 3; } // Soil
-                    else if (type == 63) { dropped = 323; } // Sign post
-                    else if (type == 67) { dropped = 4; } // Cobblestone stairs
-                    else if (type == 68) { dropped = 323; } // Wall sign
-                    else if (type == 73) { dropped = 331; count = 4; } // Redstone ore
-                    else if (type == 74) { dropped = 331; count = 4; } // Glowing redstone ore
-                    else if (type == 75) { dropped = 76; count = 4; } // Redstone torch
-                    else if (type == 79) { dropped = 0; count = 4; } // Ice
-                    else if (type == 82) { dropped = 337; count = 4; } // Clay
-                    else if (type == 83) { dropped = 338; count = 4; } // Reed
-                    else if (type == 89) { dropped = 348; } // Lightstone
-
-                    etc.getServer().setBlockAt(0, block.getX(), block.getY(), block.getZ());
-
-                    if (dropped > 0) {
-                        for (int i = 0; i < count; i++) {
-                            etc.getServer().dropItem(block.getX(), block.getY(), block.getZ(),
-                                    dropped, i);
-                        }
-
-                        // Drop flint with gravel
-                        if (type == 13) {
-                            if (rand.nextDouble() > 0.95) {
-                                etc.getServer().dropItem(block.getX(), block.getY(), block.getZ(),
-                                        318, 1);
-                            }
-                        }
-                    }
-                }
-
-                return true;
-            }
-
-            return false;
-        }
-    }
 }