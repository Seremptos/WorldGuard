// $Id$
/*
 * WorldGuard
 * Copyright (C) 2010 sk89q <http://www.sk89q.com>
 *
 * This program is free software: you can redistribute it and/or modify
 * it under the terms of the GNU General Public License as published by
 * the Free Software Foundation, either version 3 of the License, or
 * (at your option) any later version.
 *
 * This program is distributed in the hope that it will be useful,
 * but WITHOUT ANY WARRANTY; without even the implied warranty of
 * MERCHANTABILITY or FITNESS FOR A PARTICULAR PURPOSE. See the
 * GNU General Public License for more details.
 *
 * You should have received a copy of the GNU General Public License
 * along with this program. If not, see <http://www.gnu.org/licenses/>.
 */

package com.sk89q.worldguard.bukkit;

import com.sk89q.worldguard.blacklist.Blacklist;
import com.sk89q.worldguard.blacklist.BlacklistLogger;
import com.sk89q.worldguard.blacklist.loggers.ConsoleLoggerHandler;
import com.sk89q.worldguard.blacklist.loggers.DatabaseLoggerHandler;
import com.sk89q.worldguard.blacklist.loggers.FileLoggerHandler;
import java.io.File;
import java.io.FileNotFoundException;
import java.io.IOException;
import java.util.HashSet;
import java.util.Set;
import java.util.logging.Level;
import java.util.logging.Logger;
import org.bukkit.block.Block;
import org.bukkit.entity.CreatureType;
import org.bukkit.entity.Player;
import org.bukkit.util.config.Configuration;

/**
 * Holds the configuration for individual worlds.
 *
 * @author sk89q
 * @author Michael
 */
public class WorldConfiguration {

    private static final Logger logger = Logger
            .getLogger("Minecraft.WorldGuard");

    private WorldGuardPlugin plugin;

    private String worldName;
    private File configFile;
    private File blacklistFile;

    private Blacklist blacklist;
    private SignChestProtection chestProtection = new SignChestProtection();

    /* Configuration data start */
    public boolean fireSpreadDisableToggle;
    public boolean enforceOneSession;
    public boolean itemDurability;
    public boolean classicWater;
    public boolean simulateSponge;
    public int spongeRadius;
    public boolean pumpkinScuba;
    public boolean redstoneSponges;
    public boolean noPhysicsGravel;
    public boolean noPhysicsSand;
    public boolean allowPortalAnywhere;
    public Set<Integer> preventWaterDamage;
    public boolean blockTNT;
    public boolean blockLighter;
    public boolean disableFireSpread;
    public Set<Integer> disableFireSpreadBlocks;
    public boolean preventLavaFire;
    public Set<Integer> allowedLavaSpreadOver;
    public boolean blockCreeperExplosions;
    public boolean blockCreeperBlockDamage;
    public int loginProtection;
    public int spawnProtection;
    public boolean kickOnDeath;
    public boolean exactRespawn;
    public boolean teleportToHome;
    public boolean disableContactDamage;
    public boolean disableFallDamage;
    public boolean disableLavaDamage;
    public boolean disableFireDamage;
    public boolean disableDrowningDamage;
    public boolean disableSuffocationDamage;
    public boolean teleportOnSuffocation;
    public boolean disableVoidDamage;
    public boolean teleportOnVoid;
    public boolean useRegions;
    public boolean highFreqFlags;
    public int regionWand = 287;
    public Set<CreatureType> blockCreatureSpawn;
    public boolean useiConomy;
    public boolean buyOnClaim;
    public double buyOnClaimPrice;
    public int maxClaimVolume;
    public boolean claimOnlyInsideExistingRegions;
    public int maxRegionCountPerPlayer;
    public boolean antiWolfDumbness;
    public boolean signChestProtection;
    public boolean removeInfiniteStacks;

    /* Configuration data end */

    /**
     * Construct the object.
     *
     * @param plugin
     * @param worldName
     */
    public WorldConfiguration(WorldGuardPlugin plugin, String worldName) {
        File baseFolder = new File(plugin.getDataFolder(), "worlds/" + worldName);
        configFile = new File(baseFolder, "config.yml");
        blacklistFile = new File(baseFolder, "blacklist.txt");

        this.plugin = plugin;
        this.worldName = worldName;

        WorldGuardPlugin.createDefaultConfiguration(configFile, "config_world.yml");
        WorldGuardPlugin.createDefaultConfiguration(blacklistFile, "blacklist.txt");

        loadConfiguration();

        logger.info("WorldGuard: Loaded configuration for world '" + worldName + '"');
    }

    /**
     * Load the configuration.
     */
    private void loadConfiguration() {
        Configuration config = new Configuration(this.configFile);
        config.load();

        enforceOneSession = config.getBoolean("protection.enforce-single-session", true);
        itemDurability = config.getBoolean("protection.item-durability", true);
        removeInfiniteStacks = config.getBoolean("protection.remove-infinite-stacks", false);

        classicWater = config.getBoolean("simulation.classic-water", false);
        simulateSponge = config.getBoolean("simulation.sponge.enable", true);
        spongeRadius = Math.max(1, config.getInt("simulation.sponge.radius", 3)) - 1;
        redstoneSponges = config.getBoolean("simulation.sponge.redstone", false);

        pumpkinScuba = config.getBoolean("pumpkin-scuba", false);

        noPhysicsGravel = config.getBoolean("physics.no-physics-gravel", false);
        noPhysicsSand = config.getBoolean("physics.no-physics-sand", false);
        allowPortalAnywhere = config.getBoolean("physics.allow-portal-anywhere", false);
        preventWaterDamage = new HashSet<Integer>(config.getIntList("physics.disable-water-damage-blocks", null));

        blockTNT = config.getBoolean("ignition.block-tnt", false);
        blockLighter = config.getBoolean("ignition.block-lighter", false);

        preventLavaFire = config.getBoolean("fire.disable-lava-fire-spread", true);
        disableFireSpread = config.getBoolean("fire.disable-all-fire-spread", false);
        disableFireSpreadBlocks = new HashSet<Integer>(config.getIntList("fire.disable-fire-spread-blocks", null));
        allowedLavaSpreadOver = new HashSet<Integer>(config.getIntList("fire.lava-spread-blocks", null));

        blockCreeperExplosions = config.getBoolean("mobs.block-creeper-explosions", false);
        blockCreeperBlockDamage = config.getBoolean("mobs.block-creeper-block-damage", false);
        antiWolfDumbness = config.getBoolean("mobs.anti-wolf-dumbness", false);

        loginProtection = config.getInt("spawn.login-protection", 3);
        spawnProtection = config.getInt("spawn.spawn-protection", 0);
        kickOnDeath = config.getBoolean("spawn.kick-on-death", false);
        exactRespawn = config.getBoolean("spawn.exact-respawn", false);
        teleportToHome = config.getBoolean("spawn.teleport-to-home-on-death", false);

        disableFallDamage = config.getBoolean("player-damage.disable-fall-damage", false);
        disableLavaDamage = config.getBoolean("player-damage.disable-lava-damage", false);
        disableFireDamage = config.getBoolean("player-damage.disable-fire-damage", false);
        disableDrowningDamage = config.getBoolean("player-damage.disable-drowning-damage", false);
        disableSuffocationDamage = config.getBoolean("player-damage.disable-suffocation-damage", false);
        disableContactDamage = config.getBoolean("player-damage.disable-contact-damage", false);
        teleportOnSuffocation = config.getBoolean("player-damage.teleport-on-suffocation", false);
<<<<<<< HEAD
        
        signChestProtection = config.getBoolean("chest-protection.enable", false);
=======
        disableVoidDamage = config.getBoolean("player-damage.disable-void-damage", false);
        teleportOnVoid = config.getBoolean("player-damage.teleport-on-void-falling", false);
>>>>>>> 104b7c2c

        useRegions = config.getBoolean("regions.enable", true);
        highFreqFlags = config.getBoolean("regions.high-frequency-flags", false);
        regionWand = config.getInt("regions.wand", 287);
        maxClaimVolume = config.getInt("regions.max-claim-volume", 30000);
        claimOnlyInsideExistingRegions = config.getBoolean("regions.claim-only-inside-existing-regions", false);
        maxRegionCountPerPlayer = config.getInt("regions.max-region-count-per-player", 7);

        useiConomy = config.getBoolean("iconomy.enable", false);
        buyOnClaim = config.getBoolean("iconomy.buy-on-claim", false);
        buyOnClaimPrice = config.getDouble("iconomy.buy-on-claim-price", 1.0);

        blockCreatureSpawn = new HashSet<CreatureType>();
        for (String creatureName : config.getStringList("mobs.block-creature-spawn", null)) {
            CreatureType creature = CreatureType.fromName(creatureName);

            if (creature == null) {
                logger.warning("WorldGuard: Unknown mob type '" + creatureName + "'");
            } else {
                blockCreatureSpawn.add(creature);
            }
        }

        boolean useBlacklistAsWhitelist = config.getBoolean("blacklist.use-as-whitelist", false);

        // Console log configuration
        boolean logConsole = config.getBoolean("blacklist.logging.console.enable", true);

        // Database log configuration
        boolean logDatabase = config.getBoolean("blacklist.logging.database.enable", false);
        String dsn = config.getString("blacklist.logging.database.dsn", "jdbc:mysql://localhost:3306/minecraft");
        String user = config.getString("blacklist.logging.database.user", "root");
        String pass = config.getString("blacklist.logging.database.pass", "");
        String table = config.getString("blacklist.logging.database.table", "blacklist_events");

        // File log configuration
        boolean logFile = config.getBoolean("blacklist.logging.file.enable", false);
        String logFilePattern = config.getString("blacklist.logging.file.path", "worldguard/logs/%Y-%m-%d.log");
        int logFileCacheSize = Math.max(1, config.getInt("blacklist.logging.file.open-files", 10));

        // Load the blacklist
        try {
            // If there was an existing blacklist, close loggers
            if (blacklist != null) {
                blacklist.getLogger().close();
            }

            // First load the blacklist data from worldguard-blacklist.txt
            Blacklist blist = new BukkitBlacklist(useBlacklistAsWhitelist, plugin);
            blist.load(blacklistFile);

            // If the blacklist is empty, then set the field to null
            // and save some resources
            if (blist.isEmpty()) {
                this.blacklist = null;
            } else {
                this.blacklist = blist;
                logger.log(Level.INFO, "WorldGuard: Blacklist loaded.");

                BlacklistLogger blacklistLogger = blist.getLogger();

                if (logDatabase) {
                    blacklistLogger.addHandler(new DatabaseLoggerHandler(dsn, user, pass, table, worldName));
                }

                if (logConsole) {
                    blacklistLogger.addHandler(new ConsoleLoggerHandler(worldName));
                }

                if (logFile) {
                    FileLoggerHandler handler =
                            new FileLoggerHandler(logFilePattern, logFileCacheSize, worldName);
                    blacklistLogger.addHandler(handler);
                }
            }
        } catch (FileNotFoundException e) {
            logger.log(Level.WARNING, "WorldGuard blacklist does not exist.");
        } catch (IOException e) {
            logger.log(Level.WARNING, "Could not load WorldGuard blacklist: "
                    + e.getMessage());
        }

        // Print an overview of settings
        if (config.getBoolean("summary-on-start", true)) {
            logger.log(Level.INFO, enforceOneSession
                    ? "WorldGuard: (" + worldName + ") Single session is enforced."
                    : "WorldGuard: (" + worldName + ") Single session is NOT ENFORCED.");
            logger.log(Level.INFO, blockTNT
                    ? "WorldGuard: (" + worldName + ") TNT ignition is blocked."
                    : "WorldGuard: (" + worldName + ") TNT ignition is PERMITTED.");
            logger.log(Level.INFO, blockLighter
                    ? "WorldGuard: (" + worldName + ") Lighters are blocked."
                    : "WorldGuard: (" + worldName + ") Lighters are PERMITTED.");
            logger.log(Level.INFO, preventLavaFire
                    ? "WorldGuard: (" + worldName + ") Lava fire is blocked."
                    : "WorldGuard: (" + worldName + ") Lava fire is PERMITTED.");

            if (disableFireSpread) {
                logger.log(Level.INFO, "WorldGuard: (" + worldName + ") All fire spread is disabled.");
            } else {
                if (disableFireSpreadBlocks.size() > 0) {
                    logger.log(Level.INFO, "WorldGuard: (" + worldName
                            + ") Fire spread is limited to "
                            + disableFireSpreadBlocks.size() + " block types.");
                } else {
                    logger.log(Level.INFO, "WorldGuard: (" + worldName
                            + ") Fire spread is UNRESTRICTED.");
                }
            }
        }
    }

    public Blacklist getBlacklist() {
        return this.blacklist;
    }

    public String getWorldName() {
        return this.worldName;
    }
    
    public boolean isChestProtected(Block block, Player player) {
        if (!signChestProtection) {
            return false;
        }
        if (plugin.hasPermission(player, "worldguard.chest-protection.override")) {
            return false;
        }
        return chestProtection.isProtected(block, player);
    }
    
    public boolean isChestProtected(Block block) {
        if (!signChestProtection) {
            return false;
        }
        return chestProtection.isProtected(block, null);
    }

}<|MERGE_RESOLUTION|>--- conflicted
+++ resolved
@@ -177,13 +177,10 @@
         disableSuffocationDamage = config.getBoolean("player-damage.disable-suffocation-damage", false);
         disableContactDamage = config.getBoolean("player-damage.disable-contact-damage", false);
         teleportOnSuffocation = config.getBoolean("player-damage.teleport-on-suffocation", false);
-<<<<<<< HEAD
-        
-        signChestProtection = config.getBoolean("chest-protection.enable", false);
-=======
         disableVoidDamage = config.getBoolean("player-damage.disable-void-damage", false);
         teleportOnVoid = config.getBoolean("player-damage.teleport-on-void-falling", false);
->>>>>>> 104b7c2c
+
+        signChestProtection = config.getBoolean("chest-protection.enable", false);
 
         useRegions = config.getBoolean("regions.enable", true);
         highFreqFlags = config.getBoolean("regions.high-frequency-flags", false);
